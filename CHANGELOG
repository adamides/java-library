--- conflicted
+++ resolved
@@ -1,5 +1,4 @@
 -------------------------
-<<<<<<< HEAD
 1.0.0 09MAY16
 -------------------------
 - Named user API: associate, disassociate, and tag mutations
@@ -10,7 +9,8 @@
 - UrbanAirshipClient replaced APIClient to supports async requests and response callbacks
 - All request payloads refactored to leverage the Request interface
 - Title field for iOS and Android payloads
-=======
+
+-------------------------
 0.4.2 12APR16
 -------------------------
 - Updated library to use Guava 19 and Jersey 2.22.2
@@ -19,7 +19,6 @@
 0.4.1 07MAR16
 -------------------------
 - Removed Apache Commons Collections 3.2.1 due to a security vulnerability https://commons.apache.org/proper/commons-collections/security-reports.html
->>>>>>> 96cedd21
 
 -------------------------
 0.4 04JUN15
