-------------------------
<<<<<<< HEAD
=======
1.2.0 23NOV16
-------------------------
- Collapse ID support for iOS 10

-------------------------
>>>>>>> c9243935
1.1.1 09NOV16
-------------------------
- Fixed a bug related to deserializing error responses.

-------------------------
1.1.0 19OCT16
-------------------------
- iOS 10 rich media support.
- Static List download support.
- Static List selector support.
- In-App Message support.
- Add next page handlers for listing requests.
- Update Android payload with the following fields: "delivery_priority",
  "local_only", "wearable", "summary", "style", "sound", "priority",
  "category", "visibility", and "public_notification".

-------------------------
1.0.0 09MAY16
-------------------------
- Named user API: associate, disassociate, and tag mutations
- Static list API: create, update, upload, lookup, listing, and
  delete
- Tag groups support: channel listings, segments, push audience
- Channels API: tag mutations
- UrbanAirshipClient replaced APIClient to supports async requests and response callbacks
- All request payloads refactored to leverage the Request interface
- Title field for iOS and Android payloads

-------------------------
0.4.2 12APR16
-------------------------
- Updated library to use Guava 19 and Jersey 2.22.2

-------------------------
0.4.1 07MAR16
-------------------------
- Removed Apache Commons Collections 3.2.1 due to a security vulnerability https://commons.apache.org/proper/commons-collections/security-reports.html

-------------------------
0.4 04JUN15
-------------------------
- Push to named users
- Audience selector naming correction (iosChannel --> iosChannels for multiple input channels)

-------------------------
0.3 15DEC14
-------------------------
Lots of new things:
- Amazon support
- Channels support
- Expiry/time to live
- Scheduled push to local time
- Tag API
- iOS background push
- List, update, and delete scheduled pushes
- Actions
- Several Reports API, Segments API, and Location API endpoints
- Now allows UA Client Access Control URLs in addition to the regular UA API URLs
- Proxy support
- Lots more documentation
- A few bugfixes and refactors (see commits)
- Fixed a bug that was sending incorrect content-type headers
- Interactive notifications
- Added Android and Amazon channel support for Tag API
- Now throw exceptions when deserializing undefined JSON fields
- Client support for BasicHttpParams

-------------------------
0.2.1 16SEP13
-------------------------
- Fixed issue with validate URL
- Update APIResponse to handle validate responses as well as
  push responses. This will require changes only if the APIResponse
  object is being used outside of the UA code

-------------------------
0.2 30AUG13
-------------------------

- Breaking Change -
- Platforms had been changed to device types in the API interface to
  other libraries

- Updates -
- Example code logging fix<|MERGE_RESOLUTION|>--- conflicted
+++ resolved
@@ -1,12 +1,9 @@
 -------------------------
-<<<<<<< HEAD
-=======
 1.2.0 23NOV16
 -------------------------
 - Collapse ID support for iOS 10
 
 -------------------------
->>>>>>> c9243935
 1.1.1 09NOV16
 -------------------------
 - Fixed a bug related to deserializing error responses.
