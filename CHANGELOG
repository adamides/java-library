--- conflicted
+++ resolved
@@ -1,15 +1,9 @@
 -------------------------
-<<<<<<< HEAD
-1.3.0 APR TBD
--------------------------
-- Removed push support for mpns
-=======
 1.3.0 07APR17
 -------------------------
 - Web Notify Support.
 - Deprecated MPNS push.
 - Deprecated Blackberry push.
->>>>>>> df075001
 
 -------------------------
 1.2.0 23NOV16
