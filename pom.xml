<?xml version="1.0" encoding="UTF-8"?>
<project xmlns="http://maven.apache.org/POM/4.0.0" xmlns:xsi="http://www.w3.org/2001/XMLSchema-instance" xsi:schemaLocation="http://maven.apache.org/POM/4.0.0 http://maven.apache.org/xsd/maven-4.0.0.xsd">
    <modelVersion>4.0.0</modelVersion>

    <parent>
        <groupId>org.sonatype.oss</groupId>
        <artifactId>oss-parent</artifactId>
        <version>7</version>
    </parent>

    <groupId>com.urbanairship</groupId>
    <artifactId>java-client</artifactId>
    <version>0.4.3-SNAPSHOT</version>
    <packaging>jar</packaging>

    <name>Java Client</name>
    <description>The Urban Airship Java client library</description>
    <url>https://github.com/urbanairship/java-library</url>
    <licenses>
        <license>
            <name>The Apache Software License, Version 2.0</name>
            <url>https://www.apache.org/licenses/LICENSE-2.0.txt</url>
        </license>
    </licenses>
    <scm>
        <connection>scm:git:git@github.com:urbanairship/java-library.git</connection>
        <developerConnection>scm:git:git@github.com:urbanairship/java-library.git</developerConnection>
        <url>git@github.com:urbanairship/java-library.git</url>
        <tag>HEAD</tag>
    </scm>
    <developers>
        <developer>
            <email>support@urbanairship.com</email>
        </developer>
    </developers>

    <properties>
        <project.build.sourceEncoding>UTF-8</project.build.sourceEncoding>
        <project.reporting.outputEncoding>UTF-8</project.reporting.outputEncoding>
        <jackson.version>1.9.8</jackson.version>
        <local.gpg.passphrase />
    </properties>

    <build>
        <resources>
            <resource>
                <directory>src/main/resources</directory>
                <filtering>true</filtering>
            </resource>
        </resources>

        <plugins>

            <plugin>
                <groupId>org.apache.maven.plugins</groupId>
                <artifactId>maven-release-plugin</artifactId>
                <version>2.5</version>
                <configuration>
                    <pushChanges>false</pushChanges>
                    <arguments>-Dgpg.passphrase=${local.gpg.passphrase}</arguments>
                </configuration>
            </plugin>

            <plugin>
                <groupId>org.apache.maven.plugins</groupId>
                <artifactId>maven-gpg-plugin</artifactId>
                <version>1.4</version>
                <executions>
                    <execution>
                        <id>sign-artifacts</id>
                        <phase>verify</phase>
                        <goals>
                            <goal>sign</goal>
                        </goals>
                    </execution>
                </executions>
            </plugin>

            <plugin>
                <groupId>org.apache.maven.plugins</groupId>
                <artifactId>maven-source-plugin</artifactId>
                <version>2.4</version>
                <executions>
                    <execution>
                        <id>attach-sources</id>
                        <goals>
                            <goal>jar-no-fork</goal>
                        </goals>
                    </execution>
                </executions>
            </plugin>

            <plugin>
                <groupId>org.apache.maven.plugins</groupId>
                <artifactId>maven-compiler-plugin</artifactId>
                <version>3.3</version>
                <configuration>
                    <source>1.7</source>
                    <target>1.7</target>
                </configuration>
            </plugin>

            <plugin>
                <groupId>org.apache.maven.plugins</groupId>
                <artifactId>maven-javadoc-plugin</artifactId>
                <version>2.9.1</version>
                <executions>
                    <execution>
                        <id>attach-javadocs</id>
                        <goals>
                            <goal>jar</goal>
                        </goals>
                    </execution>
                </executions>
            </plugin>

            <plugin>
                <groupId>org.apache.maven.plugins</groupId>
                <artifactId>maven-shade-plugin</artifactId>
                <version>1.6</version>
                <configuration>
                    <shadedArtifactAttached>true</shadedArtifactAttached>
                </configuration>
                <executions>
                    <execution>
                        <phase>package</phase>
                        <goals>
                            <goal>shade</goal>
                        </goals>
                    </execution>
                </executions>
            </plugin>

            <plugin>
                <groupId>org.jacoco</groupId>
                <artifactId>jacoco-maven-plugin</artifactId>
                <version>0.7.1.201405082137</version>
                <executions>
                    <execution>
                        <id>prepare-agent</id>
                        <goals>
                            <goal>prepare-agent</goal>
                        </goals>
                    </execution>
                    <execution>
                        <id>report</id>
                        <phase>prepare-package</phase>
                        <goals>
                            <goal>report</goal>
                        </goals>
                    </execution>
                </executions>
            </plugin>

        </plugins>
    </build>

    <!-- Third party dependencies -->
    <dependencies>

        <dependency>
            <groupId>commons-lang</groupId>
            <artifactId>commons-lang</artifactId>
            <version>2.6</version>
        </dependency>

        <dependency>
            <groupId>org.codehaus.jackson</groupId>
            <artifactId>jackson-mapper-asl</artifactId>
            <version>${jackson.version}</version>
        </dependency>

        <dependency>
            <groupId>org.codehaus.jackson</groupId>
            <artifactId>jackson-core-asl</artifactId>
            <version>${jackson.version}</version>
        </dependency>

        <dependency>
<<<<<<< HEAD
=======
            <groupId>org.glassfish.jersey.core</groupId>
            <artifactId>jersey-client</artifactId>
            <version>2.22.2</version>
        </dependency>

        <dependency>
>>>>>>> 96cedd21
            <groupId>com.google.guava</groupId>
            <artifactId>guava</artifactId>
            <version>19.0</version>
        </dependency>

        <dependency>
            <groupId>joda-time</groupId>
            <artifactId>joda-time</artifactId>
            <version>2.9.3</version>
        </dependency>

        <dependency>
            <groupId>org.apache.httpcomponents</groupId>
            <artifactId>fluent-hc</artifactId>
            <version>4.5.2</version>
        </dependency>

        <dependency>
            <groupId>org.slf4j</groupId>
            <artifactId>slf4j-api</artifactId>
            <version>1.7.21</version>
        </dependency>

        <dependency>
            <groupId>com.ning</groupId>
            <artifactId>async-http-client</artifactId>
            <version>1.9.31</version>
        </dependency>

        <!-- Test Dependencies -->
        <dependency>
            <groupId>junit</groupId>
            <artifactId>junit</artifactId>
            <version>4.10</version>
            <scope>test</scope>
        </dependency>

        <dependency>
            <groupId>org.mockito</groupId>
            <artifactId>mockito-core</artifactId>
            <version>1.9.5</version>
            <scope>test</scope>
        </dependency>

        <dependency>
            <groupId>com.github.tomakehurst</groupId>
            <artifactId>wiremock</artifactId>
            <version>1.56</version>
            <classifier>standalone</classifier>
            <scope>test</scope>
        </dependency>

        <dependency>
            <groupId>log4j</groupId>
            <artifactId>log4j</artifactId>
            <version>1.2.17</version>
            <scope>test</scope>
        </dependency>

        <dependency>
            <groupId>org.slf4j</groupId>
            <artifactId>slf4j-log4j12</artifactId>
            <version>1.7.21</version>
            <scope>test</scope>
        </dependency>

    </dependencies>

</project><|MERGE_RESOLUTION|>--- conflicted
+++ resolved
@@ -177,15 +177,6 @@
         </dependency>
 
         <dependency>
-<<<<<<< HEAD
-=======
-            <groupId>org.glassfish.jersey.core</groupId>
-            <artifactId>jersey-client</artifactId>
-            <version>2.22.2</version>
-        </dependency>
-
-        <dependency>
->>>>>>> 96cedd21
             <groupId>com.google.guava</groupId>
             <artifactId>guava</artifactId>
             <version>19.0</version>
