/*
 * Copyright (c) 2013-2014.  Urban Airship and Contributors
 */

package com.urbanairship.api.push.parse.notification.ios;

<<<<<<< HEAD
import com.urbanairship.api.push.model.notification.Interactive;
=======
import com.urbanairship.api.push.model.PushExpiry;
>>>>>>> e0da5f2f
import com.urbanairship.api.push.model.notification.ios.IOSDevicePayload;
import com.urbanairship.api.common.parse.*;
import org.codehaus.jackson.JsonParser;
import org.codehaus.jackson.map.DeserializationContext;
import sun.security.krb5.internal.crypto.Des;

import java.io.IOException;

public class IOSDevicePayloadReader implements JsonObjectReader<IOSDevicePayload> {

    private IOSDevicePayload.Builder builder = IOSDevicePayload.newBuilder();
    private IOSAlertDataDeserializer alertDS = new IOSAlertDataDeserializer();

    public IOSDevicePayloadReader() {
    }

    public void readAlert(JsonParser parser, DeserializationContext context) throws IOException {
        builder.setAlert(alertDS.deserialize(parser, context));
    }

    public void readSound(JsonParser parser, DeserializationContext context) throws IOException {
        builder.setSound(StringFieldDeserializer.INSTANCE.deserialize(parser, "sound"));
    }

    public void readBadge(JsonParser parser, DeserializationContext context) throws IOException {
        builder.setBadge(IOSBadgeDataDeserializer.INSTANCE.deserialize(parser, "badge"));
    }

    public void readContentAvailable(JsonParser parser, DeserializationContext context) throws IOException {
        builder.setContentAvailable(BooleanFieldDeserializer.INSTANCE.deserialize(parser, "content_available"));
    }

    public void readExtra(JsonParser parser, DeserializationContext context) throws IOException {
        builder.addAllExtraEntries(MapOfStringsDeserializer.INSTANCE.deserialize(parser, "extra"));
    }

<<<<<<< HEAD
    public void readCategory(JsonParser parser, DeserializationContext context) throws IOException {
        builder.setCategory(StringFieldDeserializer.INSTANCE.deserialize(parser, "category"));
    }

    public void readInteractive(JsonParser parser, DeserializationContext context) throws IOException {
        builder.setInteractive(parser.readValueAs(Interactive.class));
=======
    public void readExpiry(JsonParser parser, DeserializationContext context) throws IOException {
        builder.setExpiry(parser.readValueAs(PushExpiry.class));
>>>>>>> e0da5f2f
    }

    @Override
    public IOSDevicePayload validateAndBuild() throws IOException {
        try {
            return builder.build();
        } catch (Exception e) {
            throw new APIParsingException(e.getMessage(), e);
        }
    }
}<|MERGE_RESOLUTION|>--- conflicted
+++ resolved
@@ -4,16 +4,12 @@
 
 package com.urbanairship.api.push.parse.notification.ios;
 
-<<<<<<< HEAD
 import com.urbanairship.api.push.model.notification.Interactive;
-=======
 import com.urbanairship.api.push.model.PushExpiry;
->>>>>>> e0da5f2f
 import com.urbanairship.api.push.model.notification.ios.IOSDevicePayload;
 import com.urbanairship.api.common.parse.*;
 import org.codehaus.jackson.JsonParser;
 import org.codehaus.jackson.map.DeserializationContext;
-import sun.security.krb5.internal.crypto.Des;
 
 import java.io.IOException;
 
@@ -45,17 +41,16 @@
         builder.addAllExtraEntries(MapOfStringsDeserializer.INSTANCE.deserialize(parser, "extra"));
     }
 
-<<<<<<< HEAD
     public void readCategory(JsonParser parser, DeserializationContext context) throws IOException {
         builder.setCategory(StringFieldDeserializer.INSTANCE.deserialize(parser, "category"));
     }
 
     public void readInteractive(JsonParser parser, DeserializationContext context) throws IOException {
         builder.setInteractive(parser.readValueAs(Interactive.class));
-=======
+    }
+
     public void readExpiry(JsonParser parser, DeserializationContext context) throws IOException {
         builder.setExpiry(parser.readValueAs(PushExpiry.class));
->>>>>>> e0da5f2f
     }
 
     @Override
