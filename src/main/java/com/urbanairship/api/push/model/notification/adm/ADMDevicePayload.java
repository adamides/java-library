/*
 * Copyright (c) 2013-2014.  Urban Airship and Contributors
 */

package com.urbanairship.api.push.model.notification.adm;

import com.google.common.base.Optional;
import com.google.common.collect.ImmutableMap;
import com.urbanairship.api.push.model.DeviceType;
import com.urbanairship.api.push.model.PushExpiry;
import com.urbanairship.api.push.model.PushModelObject;
import com.urbanairship.api.push.model.notification.DevicePayloadOverride;
import com.urbanairship.api.push.model.notification.Interactive;

import java.util.Map;

public final class ADMDevicePayload extends PushModelObject implements DevicePayloadOverride {
    private final Optional<String> alert;
    private final Optional<String> consolidationKey;
    private final Optional<PushExpiry> expiresAfter;
    private final Optional<ImmutableMap<String, String>> extra;
    private final Optional<Interactive> interactive;

    private ADMDevicePayload(Optional<String> alert,
                             Optional<String> consolidationKey,
<<<<<<< HEAD
                             Optional<Integer> expiresAfter,
                             Optional<ImmutableMap<String, String>> extra,
                             Optional<Interactive> interactive) {
=======
                             Optional<PushExpiry> expiresAfter,
                             Optional<ImmutableMap<String, String>> extra) {
>>>>>>> e0da5f2f
        this.alert = alert;
        this.consolidationKey = consolidationKey;
        this.expiresAfter = expiresAfter;
        this.extra = extra;
        this.interactive = interactive;
    }

    public static Builder newBuilder() {
        return new Builder();
    }

    @Override
    public DeviceType getDeviceType() {
        return DeviceType.AMAZON;
    }

    @Override
    public Optional<String> getAlert() {
        return alert;
    }

    public Optional<String> getConsolidationKey() {
        return consolidationKey;
    }

    public Optional<PushExpiry> getExpiresAfter() {
        return expiresAfter;
    }

    public Optional<ImmutableMap<String, String>> getExtra() {
        return extra;
    }

    public Optional<Interactive> getInteractive() {
        return interactive;
    }

    @Override
    public boolean equals(Object o) {
        if (this == o) {
            return true;
        }
        if (o == null || getClass() != o.getClass()) {
            return false;
        }

        ADMDevicePayload that = (ADMDevicePayload)o;
        if (alert != null ? !alert.equals(that.alert) : that.alert != null) {
            return false;
        }
        if (consolidationKey != null ? !consolidationKey.equals(that.consolidationKey) : that.consolidationKey != null) {
            return false;
        }
        if (expiresAfter != null ? !expiresAfter.equals(that.expiresAfter) : that.expiresAfter != null) {
            return false;
        }
        if (extra != null ? !extra.equals(that.extra) : that.extra != null) {
            return false;
        }
        if (interactive != null ? !interactive.equals(that.interactive) : that.extra != null) {
            return false;
        }
        return true;
    }

    @Override
    public int hashCode() {
        int result = (alert != null ? alert.hashCode() : 0);
        result = 31 * result + (consolidationKey != null ? consolidationKey.hashCode() : 0);
        result = 31 * result + (expiresAfter != null ? expiresAfter.hashCode() : 0);
        result = 31 * result + (extra != null ? extra.hashCode() : 0);
        result = 31 * result + (interactive != null ? interactive.hashCode() : 0);
        return result;
    }

    public static class Builder {
        private String alert = null;
        private String consolidationKey = null;
        private PushExpiry expiresAfter = null;
        private ImmutableMap.Builder<String, String> extra = null;
        private Interactive interactive = null;

        private Builder() { }

        public Builder setAlert(String alert) {
            this.alert = alert;
            return this;
        }

        public Builder setConsolidationKey(String consolidationKey) {
            this.consolidationKey = consolidationKey;
            return this;
        }

        public Builder setExpiresAfter(PushExpiry value) {
            this.expiresAfter = value;
            return this;
        }

        public Builder addExtraEntry(String key, String value) {
            if (extra == null) {
                extra = ImmutableMap.builder();
            }
            this.extra.put(key, value);
            return this;
        }

        public Builder addAllExtraEntries(Map<String, String> entries) {
            if (extra == null) {
                extra = ImmutableMap.builder();
            }
            this.extra.putAll(entries);
            return this;
        }

        public Builder setInteractive(Interactive value) {
            this.interactive = value;
            return this;
        }

        public ADMDevicePayload build() {
            return new ADMDevicePayload(Optional.fromNullable(alert),
                                        Optional.fromNullable(consolidationKey),
                                        Optional.fromNullable(expiresAfter),
                                        extra == null ? Optional.<ImmutableMap<String,String>>absent() : Optional.fromNullable(extra.build()),
                                        Optional.fromNullable(interactive));
        }
    }
}<|MERGE_RESOLUTION|>--- conflicted
+++ resolved
@@ -23,14 +23,9 @@
 
     private ADMDevicePayload(Optional<String> alert,
                              Optional<String> consolidationKey,
-<<<<<<< HEAD
-                             Optional<Integer> expiresAfter,
+                             Optional<PushExpiry> expiresAfter,
                              Optional<ImmutableMap<String, String>> extra,
                              Optional<Interactive> interactive) {
-=======
-                             Optional<PushExpiry> expiresAfter,
-                             Optional<ImmutableMap<String, String>> extra) {
->>>>>>> e0da5f2f
         this.alert = alert;
         this.consolidationKey = consolidationKey;
         this.expiresAfter = expiresAfter;
