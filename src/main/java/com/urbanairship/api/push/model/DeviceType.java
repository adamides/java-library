--- conflicted
+++ resolved
@@ -16,11 +16,8 @@
     public static final DeviceType IOS = new DeviceType(PlatformType.NATIVE, "ios");
     public static final DeviceType WEB = new DeviceType(PlatformType.NATIVE, "web");
     public static final DeviceType WNS = new DeviceType(PlatformType.NATIVE, "wns");
-<<<<<<< HEAD
     public static final DeviceType SMS = new DeviceType(PlatformType.NATIVE, "sms");
-=======
     public static final DeviceType EMAIL = new DeviceType(PlatformType.NATIVE, "email");
->>>>>>> b5f84a24
 
     public static final ImmutableSet<DeviceType> TYPES = ImmutableSet.<DeviceType>builder()
             .add(AMAZON)
@@ -28,11 +25,8 @@
             .add(IOS)
             .add(WEB)
             .add(WNS)
-<<<<<<< HEAD
             .add(SMS)
-=======
             .add(EMAIL)
->>>>>>> b5f84a24
             .build();
 
     private enum PlatformType {
