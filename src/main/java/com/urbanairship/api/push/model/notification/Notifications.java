/*
 * Copyright (c) 2013-2016.  Urban Airship and Contributors
 */

package com.urbanairship.api.push.model.notification;

import com.google.common.base.Optional;
import com.urbanairship.api.push.model.DeviceType;
import com.urbanairship.api.push.model.DeviceTypeData;
import com.urbanairship.api.push.model.notification.adm.ADMDevicePayload;
import com.urbanairship.api.push.model.notification.android.AndroidDevicePayload;
import com.urbanairship.api.push.model.notification.ios.IOSDevicePayload;
import com.urbanairship.api.push.model.notification.mpns.MPNSDevicePayload;
import com.urbanairship.api.push.model.notification.richpush.RichPushMessage;
import com.urbanairship.api.push.model.notification.web.WebDevicePayload;
import com.urbanairship.api.push.model.notification.wns.WNSDevicePayload;

public class Notifications {

    public static Notification alert(String text) {
        return Notification.newBuilder()
            .setAlert(text)
            .build();
    }

    public static Notification notification(String text, DevicePayloadOverride ... overrides) {
        Notification.Builder builder = Notification.newBuilder()
            .setAlert(text);
        for (DevicePayloadOverride override : overrides) {
            builder.addDeviceTypeOverride(override.getDeviceType(), override);
        }
        return builder.build();
    }

    public static Notification notification(DevicePayloadOverride ... overrides) {
        Notification.Builder builder = Notification.newBuilder();
        for (DevicePayloadOverride override : overrides) {
            builder.addDeviceTypeOverride(override.getDeviceType(), override);
        }
        return builder.build();
    }

    /* Simple alert deviceType overrides */

    public static DevicePayloadOverride alert(DeviceType deviceType, String text) {
        switch (deviceType) {
        case IOS:
            return iosAlert(text);
        case ANDROID:
            return androidAlert(text);
        case WNS:
            return wnsAlert(text);
        case MPNS:
            return mpnsAlert(text);
        case AMAZON:
            return admAlert(text);
        case WEB:
            return webAlert(text);
        default:
            throw unknownDeviceType(deviceType.getIdentifier());
        }
    }

    public static IOSDevicePayload iosAlert(String text) {
        return IOSDevicePayload.newBuilder()
            .setAlert(text)
            .build();
    }

    public static AndroidDevicePayload androidAlert(String text) {
        return AndroidDevicePayload.newBuilder()
            .setAlert(text)
            .build();
    }

<<<<<<< HEAD
=======
    @Deprecated
    public static BlackberryDevicePayload blackberryAlert(String text) {
        return BlackberryDevicePayload.newBuilder()
            .setAlert(text)
            .build();
    }

>>>>>>> df075001
    public static WNSDevicePayload wnsAlert(String text) {
        return WNSDevicePayload.newBuilder()
            .setAlert(text)
            .build();
    }

    /**
     * @deprecated Marked to be removed in 2.0.0. MPNS is no longer supported by the Urban Airship API.
     */
    @Deprecated
    public static MPNSDevicePayload mpnsAlert(String text) {
        return MPNSDevicePayload.newBuilder()
            .setAlert(text)
            .build();
    }

    public static ADMDevicePayload admAlert(String text) {
        return ADMDevicePayload.newBuilder()
            .setAlert(text)
            .build();
    }

    public static WebDevicePayload webAlert(String text) {
        return WebDevicePayload.newBuilder()
                .setAlert(text)
                .build();
    }

    /* Platform selector (device_types) */

    public static DeviceTypeData deviceTypes(String ... names) {
        DeviceTypeData.Builder deviceTypes = DeviceTypeData.newBuilder();
        for (String name : names) {
            if (name.equalsIgnoreCase("all")) {
                return DeviceTypeData.all();
            }
            Optional<DeviceType> deviceType = DeviceType.find(name);
            if (! deviceType.isPresent()) {
                throw unknownDeviceType(name);
            }
            deviceTypes.addDeviceType(deviceType.get());
        }
        return deviceTypes.build();
    }

    /* Rich Push */

    public static RichPushMessage richpush(String title, String body) {
        return RichPushMessage.newBuilder()
            .setTitle(title)
            .setBody(body)
            .build();
    }

    public static RichPushMessage richpush(String title, String body, String contentType) {
        return RichPushMessage.newBuilder()
            .setTitle(title)
            .setBody(body)
            .setContentType(contentType)
            .build();
    }

    /* Exceptions */

    public static IllegalArgumentException unknownDeviceType(String name) {
        throw new IllegalArgumentException(String.format("Unknown deviceType '%s'", name));
    }
}<|MERGE_RESOLUTION|>--- conflicted
+++ resolved
@@ -73,16 +73,6 @@
             .build();
     }
 
-<<<<<<< HEAD
-=======
-    @Deprecated
-    public static BlackberryDevicePayload blackberryAlert(String text) {
-        return BlackberryDevicePayload.newBuilder()
-            .setAlert(text)
-            .build();
-    }
-
->>>>>>> df075001
     public static WNSDevicePayload wnsAlert(String text) {
         return WNSDevicePayload.newBuilder()
             .setAlert(text)
