--- conflicted
+++ resolved
@@ -86,19 +86,6 @@
             .build();
     }
 
-<<<<<<< HEAD
-=======
-    /**
-     * @deprecated Marked to be removed in 2.0.0. MPNS is no longer supported by the Urban Airship API.
-     */
-    @Deprecated
-    public static MPNSDevicePayload mpnsAlert(String text) {
-        return MPNSDevicePayload.newBuilder()
-            .setAlert(text)
-            .build();
-    }
->>>>>>> df075001
-
     public static ADMDevicePayload admAlert(String text) {
         return ADMDevicePayload.newBuilder()
             .setAlert(text)
