/*
 * Copyright (c) 2013-2016.  Urban Airship and Contributors
 */

package com.urbanairship.api.push.model;

import com.google.common.base.Optional;
import com.google.common.base.Preconditions;
import com.urbanairship.api.push.model.audience.Selector;
import com.urbanairship.api.push.model.audience.SelectorType;
import com.urbanairship.api.push.model.notification.Notification;
import com.urbanairship.api.push.model.notification.richpush.RichPushMessage;

/**
 * Represents a Push payload for the Urban Airship API
 */
public final class PushPayload extends PushModelObject {

    private final Selector audience;
    private final Optional<Notification> notification;
    private final Optional<RichPushMessage> message;
    private final DeviceTypeData deviceTypes;
    private final Optional<PushOptions> pushOptions;
    private final Optional<InApp> inApp;
    private final Optional<Campaigns> campaigns;

    /**
     * PushPayload builder
     * @return Builder
     */
    public static Builder newBuilder() {
        return new Builder();
    }

<<<<<<< HEAD
    private PushPayload(Builder builder) {
        this.audience = builder.audience;
        this.notification = Optional.fromNullable(builder.notification);
        this.message = Optional.fromNullable(builder.message);
        this.deviceTypes = builder.deviceTypes;
        this.pushOptions = Optional.fromNullable(builder.pushOptions);
        this.inApp = Optional.fromNullable(builder.inApp);
=======
    private PushPayload(Selector audience,
                        Optional<Notification> notification,
                        Optional<RichPushMessage> message,
                        DeviceTypeData deviceTypes,
                        Optional<PushOptions> pushOptions,
                        Optional<InApp> inApp,
                        Optional<Campaigns> campaigns) {
        this.audience = audience;
        this.notification = notification;
        this.message = message;
        this.deviceTypes = deviceTypes;
        this.pushOptions = pushOptions;
        this.inApp = inApp;
        this.campaigns = campaigns;
>>>>>>> ee63b10e
    }

    /**
     * Get the audience
     * @return audience
     */
    public Selector getAudience() {
        return audience;
    }

    /**
     * Get the Notification. This is optional.
     * @return Optional Notification
     */
    public Optional<Notification> getNotification() {
        return notification;
    }

    /**
     * Get the rich push message. This is optional
     * @return Optional RichPushMessage
     */
    public Optional<RichPushMessage> getMessage() {
        return message;
    }

    /**
     * Get the deviceTypes
     * @return DeviceTypeData
     */
    public DeviceTypeData getDeviceTypes() {
        return deviceTypes;
    }

    /**
     * Boolean indicating whether audience is SelectorType.ALL
     * @return audience is all
     */
    public boolean isBroadcast() {
        return audience.getType().equals(SelectorType.ALL);
    }

    /**
     * Get the optional in app message.
     *
     * @return An optional InApp message object.
     */
    public Optional<InApp> getInApp() {
        return inApp;
    }

    public Optional<PushOptions> getPushOptions() {
        return pushOptions;
    }

    /**
     * Get the optional Campaign.
     *
     * @return An optional Campaign object.
     */
    public Optional<Campaigns> getCampaigns() {
        return campaigns;
    }

    @Override
    public boolean equals(Object o) {
        if (this == o) {
            return true;
        }
        if (o == null || getClass() != o.getClass()) {
            return false;
        }

        PushPayload that = (PushPayload) o;

        if (audience != null ? !audience.equals(that.audience) : that.audience != null) {
            return false;
        }
        if (notification != null ? !notification.equals(that.notification) : that.notification != null) {
            return false;
        }
        if (message != null ? !message.equals(that.message) : that.message != null) {
            return false;
        }
        if (deviceTypes != null ? !deviceTypes.equals(that.deviceTypes) : that.deviceTypes != null) {
            return false;
        }
        if (pushOptions != null ? !pushOptions.equals(that.pushOptions) : that.pushOptions != null) {
            return false;
        }
        if (inApp != null ? !inApp.equals(that.inApp) : that.inApp != null) {
            return false;
        }
        if (campaigns != null ? !campaigns.equals(that.campaigns) : that.campaigns != null) {
            return false;
        }

        return true;
    }

    @Override
    public int hashCode() {
        int result = (audience != null ? audience.hashCode() : 0);
        result = 31 * result + (notification != null ? notification.hashCode() : 0);
        result = 31 * result + (message != null ? message.hashCode() : 0);
        result = 31 * result + (deviceTypes != null ? deviceTypes.hashCode() : 0);
        result = 31 * result + (pushOptions != null ? pushOptions.hashCode() : 0);
        result = 31 * result + (inApp != null ? inApp.hashCode() : 0);
        result = 31 * result + (campaigns != null ? campaigns.hashCode() : 0);
        return result;
    }

    @Override
    public String toString() {
        return "PushPayload{" +
                "audience=" + audience +
                ", notification=" + notification +
                ", message=" + message +
                ", deviceTypes=" + deviceTypes +
                ", pushOptions=" + pushOptions +
                ", inApp=" + inApp +
                ", campaigns=" + campaigns +
                '}';
    }

    public static class Builder {
        private DeviceTypeData deviceTypes = null;
        private Selector audience = null;
        private Notification notification = null;
        private RichPushMessage message = null;
        private PushOptions pushOptions = null;
        private InApp inApp = null;
        private Campaigns campaigns = null;

        private Builder() { }

        /**
         * Set the Audience.
         * @param value audience Selector
         * @return Builder
         */
        public Builder setAudience(Selector value) {
            this.audience = value;
            return this;
        }

        /**
         * Set the Notification.
         * @param notification Notification
         * @return Builder
         */
        public Builder setNotification(Notification notification) {
            this.notification = notification;
            return this;
        }

        /**
         * Set the rich push message.
         * @param message RichPushMessage
         * @return Builder
         */
        public Builder setMessage(RichPushMessage message) {
            this.message = message;
            return this;
        }

        /**
         * Set the Device Type data.
         * @param deviceTypes DeviceTypeData
         * @return Builder
         */
        public Builder setDeviceTypes(DeviceTypeData deviceTypes) {
            this.deviceTypes = deviceTypes;
            return this;
        }

        /**
         * Set the push options.
         * @param pushOptions PushOptions
         * @return Builder
         */
        public Builder setPushOptions(PushOptions pushOptions) {
            this.pushOptions = pushOptions;
            return this;
        }

        /**
         * Set the in-app message.
         * @param inApp An InApp message object.
         * @return Builder
         */
        public Builder setInApp(InApp inApp) {
            this.inApp = inApp;
            return this;
        }

        /**
         * Set the campaign.
         * @param campaigns A campaign object.
         * @return Builder
         */
        public Builder setCampaigns(Campaigns campaigns) {
            this.campaigns = campaigns;
            return this;
        }

        /**
         * Build a PushPayload object. Will fail if any of the following
         * preconditions are not met.
         * <pre>
         * 1. At least one of notification, message, or inApp must be set.
         * 2. Audience must be set.
         * 3. DeviceTypes (device types) must be set.
         * </pre>
         *
         * @throws IllegalArgumentException if an illegal argument is used
         * @throws NullPointerException if required variables are not initialized
         * @return PushPayload
         */
        public PushPayload build() {
            Preconditions.checkArgument(!(notification == null && message == null && inApp == null),
                    "At least one of 'notification', 'message', or 'inApp' must be set.");
            Preconditions.checkNotNull(audience, "'audience' must be set");
            Preconditions.checkNotNull(deviceTypes, "'device_types' must be set");

<<<<<<< HEAD
            return new PushPayload(this);
=======
            return new PushPayload(
                    audience,
                    Optional.fromNullable(notification),
                    Optional.fromNullable(message),
                    deviceTypes,
                    Optional.fromNullable(pushOptions),
                    Optional.fromNullable(inApp),
                    Optional.fromNullable(campaigns)
            );
>>>>>>> ee63b10e
        }
    }
}<|MERGE_RESOLUTION|>--- conflicted
+++ resolved
@@ -32,15 +32,6 @@
         return new Builder();
     }
 
-<<<<<<< HEAD
-    private PushPayload(Builder builder) {
-        this.audience = builder.audience;
-        this.notification = Optional.fromNullable(builder.notification);
-        this.message = Optional.fromNullable(builder.message);
-        this.deviceTypes = builder.deviceTypes;
-        this.pushOptions = Optional.fromNullable(builder.pushOptions);
-        this.inApp = Optional.fromNullable(builder.inApp);
-=======
     private PushPayload(Selector audience,
                         Optional<Notification> notification,
                         Optional<RichPushMessage> message,
@@ -55,7 +46,6 @@
         this.pushOptions = pushOptions;
         this.inApp = inApp;
         this.campaigns = campaigns;
->>>>>>> ee63b10e
     }
 
     /**
@@ -281,9 +271,6 @@
             Preconditions.checkNotNull(audience, "'audience' must be set");
             Preconditions.checkNotNull(deviceTypes, "'device_types' must be set");
 
-<<<<<<< HEAD
-            return new PushPayload(this);
-=======
             return new PushPayload(
                     audience,
                     Optional.fromNullable(notification),
@@ -293,7 +280,6 @@
                     Optional.fromNullable(inApp),
                     Optional.fromNullable(campaigns)
             );
->>>>>>> ee63b10e
         }
     }
 }