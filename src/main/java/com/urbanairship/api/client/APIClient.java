--- conflicted
+++ resolved
@@ -14,11 +14,7 @@
 import org.apache.commons.lang.StringUtils;
 import org.apache.http.HttpHost;
 import org.apache.http.HttpResponse;
-import org.apache.http.auth.NTCredentials;
-<<<<<<< HEAD
 import org.apache.http.auth.UsernamePasswordCredentials;
-=======
->>>>>>> 5dcebecd
 import org.apache.http.client.fluent.Executor;
 import org.apache.http.client.fluent.Request;
 import org.apache.http.entity.ContentType;
@@ -60,11 +56,6 @@
 
     /* HTTP */
     private final HttpHost uaHost;
-
-    private final String proxyhost; // proxy hostname
-    private final int proxyport; // proxy portnumber
-    private final String proxyuserid; // proxy userid
-    private final String proxypassword; // proxy password
 
     private final String proxyhost; // proxy hostname
     private final int proxyport; // proxy portnumber
@@ -86,11 +77,7 @@
         this.appSecret = appSecret;
         this.baseURI = URI.create(baseURI);
         this.version = version;
-<<<<<<< HEAD
         this.uaHost = new HttpHost(URI.create(baseURI).getHost(), 443, "https");
-=======
-        this.uaHost = new HttpHost(UA_HOSTNAME, 443, "https");
->>>>>>> 5dcebecd
 
         this.proxyhost = proxyhost; // proxy hostname
         this.proxyport = proxyport; // proxy portnumber
@@ -162,28 +149,6 @@
         Request request = provisionRequest(Request.Post(baseURI.resolve(API_PUSH_PATH)));
         request.bodyString(payload.toJSON(), ContentType.APPLICATION_JSON);
 
-<<<<<<< HEAD
-=======
-    /*
-    Execute a standard request for which the expected response is HttpResponse
-     */
-    private HttpResponse executeStandardRequest(Request request) throws IOException{
-        Executor executor = Executor.newInstance()
-                .auth(uaHost, appKey, appSecret)
-                .authPreemptive(uaHost);
-
-        // If proxy has been set, set it on the executor
-        if( proxyhost != null ) {
-            HttpHost proxy = new HttpHost(proxyhost, proxyport);
-            executor.authPreemptiveProxy(proxy);
-            request = request.viaProxy(proxy);
-            //If proxy authentication has been set, set it on the executor
-            if (proxyuserid != null) {
-                NTCredentials nt = new NTCredentials(proxyuserid, proxypassword, "DKNPWM1075458", "ONEADR");
-                executor.auth(proxy, nt);
-                }
-            }
->>>>>>> 5dcebecd
         if (logger.isDebugEnabled()) {
             logger.debug(String.format("Executing push request %s", request));
         }
