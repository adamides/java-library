/*
 * Copyright (c) 2013-2014.  Urban Airship and Contributors
 */

package com.urbanairship.api.client;

import com.google.common.base.Optional;
import com.google.common.base.Preconditions;

import com.urbanairship.api.client.model.*;
import com.urbanairship.api.location.model.BoundedBox;
import com.urbanairship.api.location.model.Point;
import com.urbanairship.api.push.model.PushPayload;
import com.urbanairship.api.reports.model.AppStats;
<<<<<<< HEAD
import com.urbanairship.api.reports.model.ReportsAPIOpensResponse;
import com.urbanairship.api.reports.model.ReportsAPITimeInAppResponse;
=======
import com.urbanairship.api.reports.model.SinglePushInfoResponse;
>>>>>>> 2b32de06
import com.urbanairship.api.schedule.model.SchedulePayload;
import com.urbanairship.api.segments.model.AudienceSegment;
import com.urbanairship.api.tag.model.AddRemoveDeviceFromTagPayload;
import com.urbanairship.api.tag.model.BatchModificationPayload;
import org.apache.commons.lang.StringUtils;

import org.apache.http.HttpHost;
import org.apache.http.HttpResponse;
import org.apache.http.client.fluent.Executor;
import org.apache.http.client.fluent.Request;
import org.apache.http.client.utils.URIBuilder;
import org.apache.http.entity.ContentType;
import org.apache.http.params.CoreProtocolPNames;

import org.joda.time.DateTime;
import org.slf4j.Logger;
import org.slf4j.LoggerFactory;

import java.io.InputStream;
import java.net.URI;
import java.io.IOException;
import java.net.URISyntaxException;
import java.util.List;
import java.util.Properties;

/**
 * The APIClient class handles HTTP requests to the Urban Airship API
 */

public class APIClient {

    /* Header keys/values */
    private final static String CONTENT_TYPE_KEY = "Content-type";
    private final static String CONTENT_TYPE_VALUE = "application/json";
    private final static String ACCEPT_KEY = "Accept";
    private final static String UA_APPLICATION_JSON = "application/vnd.urbanairship+json;";

    /* URI Paths */
    private final static String API_PUSH_PATH = "/api/push/";
    private final static String API_VALIDATE_PATH = "/api/push/validate/";
    private final static String API_SCHEDULE_PATH = "/api/schedules/";
    private final static String API_TAGS_PATH = "/api/tags/";
    private final static String API_TAGS_BATCH_PATH = "/api/tags/batch/";
    private final static String API_LOCATION_PATH = "/api/location/";
    private final static String API_SEGMENTS_PATH = "/api/segments/";
    private final static String API_DEVICE_CHANNELS_PATH = "/api/channels/";
    private final static String API_STATISTICS_PATH = "/api/push/stats/";
<<<<<<< HEAD
    private final static String API_REPORTS_APPS_OPEN_PATH = "/api/reports/opens/";
    private final static String API_REPORTS_TIME_IN_APP_PATH = "/api/reports/timeinapp/";
=======
    private final static String API_REPORTS_PUSH_RESPONSE_PATH="/api/reports/responses/";
>>>>>>> 2b32de06

    /* User auth */
    private final String appKey;
    private final String appSecret;

    /* URI, version */
    private final URI baseURI;
    private final Number version;

    /* HTTP */
    private final HttpHost uaHost;

    private final static Logger logger = LoggerFactory.getLogger("com.urbanairship.api");

    public static Builder newBuilder(){
        return new Builder();
    }

    private APIClient(String appKey, String appSecret, String baseURI, Number version) {
        Preconditions.checkArgument(StringUtils.isNotBlank(appKey),
                "App key must be provided.");
        Preconditions.checkArgument(StringUtils.isNotBlank(appSecret),
                "App secret must be provided");
        this.appKey = appKey;
        this.appSecret = appSecret;
        this.baseURI = URI.create(baseURI);
        this.version = version;
        this.uaHost = new HttpHost(URI.create(baseURI).getHost(), 443, "https");
    }

    public String getAppSecret() { return appSecret; }
    public String getAppKey() { return appKey; }

    /* Add the version number to the default version header */

    private String versionedAcceptHeader(Number version){
        return String.format("%s version=%s;", UA_APPLICATION_JSON, version.toString());
    }

    /* Retrieves Java Client API Version */

    public String getUserAgent() {
        InputStream stream = getClass().getResourceAsStream("/client.properties");

        if (stream == null) { return "UNKNOWN"; }

        Properties props = new Properties();

        try {
            props.load(stream);
            stream.close();
            return "UAJavaLib/" + props.get("client.version");
        } catch (IOException e) {
            return "UNKNOWN";
        }
    }
    
    /* Provisioning Methods */

    private Request provisionRequest(Request object) {
        return object
                .config(CoreProtocolPNames.USER_AGENT, getUserAgent())
                .addHeader(CONTENT_TYPE_KEY, CONTENT_TYPE_VALUE)
                .addHeader(ACCEPT_KEY, versionedAcceptHeader(version));
    }

    private Executor provisionExecutor() {
        return Executor.newInstance()
                .auth(uaHost, appKey, appSecret)
                .authPreemptive(uaHost);
    }

    /* Push API */

    public APIClientResponse<APIPushResponse> push(PushPayload payload) throws IOException {
        Preconditions.checkNotNull(payload, "Payload required when executing a push operation");
        Request request = provisionRequest(Request.Post(baseURI.resolve(API_PUSH_PATH)));
        request.bodyString(payload.toJSON(), ContentType.APPLICATION_JSON);

        if (logger.isDebugEnabled()) {
            logger.debug(String.format("Executing push request %s", request));
        }

        return provisionExecutor().execute(request).handleResponse(new PushAPIResponseHandler());
    }

    public APIClientResponse<APIPushResponse> validate(PushPayload payload) throws IOException {
        Preconditions.checkNotNull(payload, "Payload required when executing a validate push operation");
        Request request = provisionRequest(Request.Post(baseURI.resolve(API_VALIDATE_PATH)));
        request.bodyString(payload.toJSON(), ContentType.APPLICATION_JSON);

        if (logger.isDebugEnabled()) {
            logger.debug(String.format("Executing validate push request %s", request));
        }

        return provisionExecutor().execute(request).handleResponse(new PushAPIResponseHandler());
    }

    /* Schedules API */

    public APIClientResponse<APIScheduleResponse> schedule(SchedulePayload payload) throws IOException {
        Preconditions.checkNotNull(payload, "Payload required when scheduling a push request");
        Request request = provisionRequest(Request.Post(baseURI.resolve(API_SCHEDULE_PATH)));
        request.bodyString(payload.toJSON(), ContentType.APPLICATION_JSON);

        if (logger.isDebugEnabled()) {
            logger.debug(String.format("Executing schedule request %s", request));
        }

        return provisionExecutor().execute(request).handleResponse(new ScheduleAPIResponseHandler());
    }

    public APIClientResponse<APIListAllSchedulesResponse> listAllSchedules() throws IOException {
        Request request = provisionRequest(Request.Get(baseURI.resolve(API_SCHEDULE_PATH)));

        if (logger.isDebugEnabled()) {
            logger.debug(String.format("Executing list all schedules request %s", request));
        }

        return provisionExecutor().execute(request).handleResponse(new ListAllSchedulesAPIResponseHandler());
    }

    public APIClientResponse<APIListAllSchedulesResponse> listAllSchedules(String start, int limit, String order) throws IOException {
        String path = "/api/schedules" + "?" + "start=" + start + "&limit=" + limit +"&order=" + order;
        Request request = provisionRequest(Request.Get(baseURI.resolve(path)));

        if (logger.isDebugEnabled()) {
            logger.debug(String.format("Executing list all schedules request %s", request));
        }

        return provisionExecutor().execute(request).handleResponse(new ListAllSchedulesAPIResponseHandler());
    }

    public APIClientResponse<APIListAllSchedulesResponse> listAllSchedules(String next_page) throws IOException, URISyntaxException {
        URI np = new URI(next_page);
        Request request = provisionRequest(Request.Get(baseURI.resolve(np.getPath() + "?" + np.getQuery())));

        if (logger.isDebugEnabled()) {
            logger.debug(String.format("Executing list all schedules request %s", request));
        }

        return provisionExecutor().execute(request).handleResponse(new ListAllSchedulesAPIResponseHandler());
    }

    public APIClientResponse<SchedulePayload> listSchedule(String id) throws IOException {
        Request request = provisionRequest(Request.Get(baseURI.resolve(API_SCHEDULE_PATH + id)));

        if (logger.isDebugEnabled()) {
            logger.debug(String.format("Executing list specific schedule request %s", request));
        }

        return provisionExecutor().execute(request).handleResponse(new ListScheduleAPIResponseHandler());
    }

    public APIClientResponse<APIScheduleResponse> updateSchedule(SchedulePayload payload, String id) throws IOException {
        Preconditions.checkNotNull(payload, "Payload is required when updating schedule");
        Request req = provisionRequest(Request.Put(baseURI.resolve(API_SCHEDULE_PATH + id)));
        req.bodyString(payload.toJSON(), ContentType.APPLICATION_JSON);

        if (logger.isDebugEnabled()) {
            logger.debug(String.format("Executing update schedule request %s", req));
        }

        return provisionExecutor().execute(req).handleResponse(new ScheduleAPIResponseHandler());
    }

    public HttpResponse deleteSchedule(String id) throws IOException {
        Request req = provisionRequest(Request.Delete(baseURI.resolve(API_SCHEDULE_PATH + id)));

        if (logger.isDebugEnabled()) {
            logger.debug(String.format("Executing delete schedule request %s", req));
        }

        return provisionExecutor().execute(req).returnResponse();
    }

    /* Tags API */

    public APIClientResponse<APIListTagsResponse> listTags() throws IOException {
        Request req = provisionRequest(Request.Get(baseURI.resolve(API_TAGS_PATH)));

        if (logger.isDebugEnabled()) {
            logger.debug(String.format("Executing list tags request %s", req));
        }

        return provisionExecutor().execute(req).handleResponse(new ListTagsAPIResponseHandler());
    }

    public HttpResponse createTag(String tag) throws IOException {
        Request req = provisionRequest(Request.Put(baseURI.resolve(API_TAGS_PATH + tag)));

        if (logger.isDebugEnabled()) {
            logger.debug(String.format("Executing create tag request %s", req));
        }

        return provisionExecutor().execute(req).returnResponse();
    }

    public HttpResponse deleteTag(String tag) throws IOException {
        Request req = provisionRequest(Request.Delete(baseURI.resolve(API_TAGS_PATH + tag)));

        if (logger.isDebugEnabled()) {
            logger.debug(String.format("Executing delete tag request %s", req));
        }

        return provisionExecutor().execute(req).returnResponse();
    }

    public HttpResponse addRemoveDevicesFromTag(String tag, AddRemoveDeviceFromTagPayload payload) throws IOException {
        Preconditions.checkNotNull(payload, "Payload is required when adding and/or removing devices from a tag");
        Request req = provisionRequest(Request.Post(baseURI.resolve(API_TAGS_PATH + tag)));
        req.bodyString(payload.toJSON(), ContentType.APPLICATION_JSON);

        if (logger.isDebugEnabled()) {
            logger.debug(String.format("Executing add/remove devices from tag request %s", req));
        }

        return provisionExecutor().execute(req).returnResponse();
    }

    public HttpResponse batchModificationOfTags(BatchModificationPayload payload) throws IOException {
        Preconditions.checkNotNull(payload, "Payload is required when performing batch modification of tags");
        Request req = provisionRequest(Request.Post(baseURI.resolve(API_TAGS_BATCH_PATH)));
        req.bodyString(payload.toJSON(), ContentType.APPLICATION_JSON);

        if (logger.isDebugEnabled()) {
            logger.debug(String.format("Executing batch modification of tags request %s", req));
        }

        return provisionExecutor().execute(req).returnResponse();
    }

    /* Location API */

    public APIClientResponse<APILocationResponse> queryLocationInformation(String query) throws IOException {
        Preconditions.checkArgument(StringUtils.isNotBlank(query), "Query text cannot be blank");

        URIBuilder builder = new URIBuilder(baseURI.resolve(API_LOCATION_PATH));
        builder.addParameter("q", query);

        Request req = provisionRequest(Request.Get(builder.toString()));

        req.removeHeaders(ACCEPT_KEY);      // Workaround for v3 routing bug

        if (logger.isDebugEnabled()) {
            logger.debug(String.format("Executing query location information without type request %s", req));
        }

        return provisionExecutor().execute(req).handleResponse(new LocationAPIResponseHandler());
    }

    public APIClientResponse<APILocationResponse> queryLocationInformation(String query, String type) throws IOException {
        Preconditions.checkArgument(StringUtils.isNotBlank(query), "Query text cannot be blank");

        URIBuilder builder = new URIBuilder(baseURI.resolve(API_LOCATION_PATH));
        builder.addParameter("q", query);
        builder.addParameter("type", type);

        Request req = provisionRequest(Request.Get(builder.toString()));

        req.removeHeaders(ACCEPT_KEY);      // Workaround for v3 routing bug

        if (logger.isDebugEnabled()) {
            logger.debug(String.format("Executing query location information without type request %s", req));
        }

        return provisionExecutor().execute(req).handleResponse(new LocationAPIResponseHandler());
    }

    public APIClientResponse<APILocationResponse> queryLocationInformation(Point point) throws IOException {
        Preconditions.checkNotNull(point, "Point must not be null");
        Preconditions.checkArgument(point.isValid(), "Point must be a valid coordinate");

        URIBuilder builder = new URIBuilder(baseURI.resolve(API_LOCATION_PATH + point.getLatitude() + "," + point.getLongitude()));

        Request req = provisionRequest(Request.Get(builder.toString()));

        req.removeHeaders(ACCEPT_KEY);      // Workaround for v3 routing bug

        if (logger.isDebugEnabled()) {
            logger.debug(String.format("Executing query location information without type request %s", req));
        }

        return provisionExecutor().execute(req).handleResponse(new LocationAPIResponseHandler());
    }

    public APIClientResponse<APILocationResponse> queryLocationInformation(Point point, String type) throws IOException {
        Preconditions.checkNotNull(point, "Point must not be null");
        Preconditions.checkArgument(point.isValid(), "Point must be a valid coordinate");

        URIBuilder builder = new URIBuilder(baseURI.resolve(API_LOCATION_PATH + point.getLatitude() + "," + point.getLongitude()));
        builder.addParameter("type", type);

        Request req = provisionRequest(Request.Get(builder.toString()));

        req.removeHeaders(ACCEPT_KEY);      // Workaround for v3 routing bug

        if (logger.isDebugEnabled()) {
            logger.debug(String.format("Executing query location information without type request %s", req));
        }

        return provisionExecutor().execute(req).handleResponse(new LocationAPIResponseHandler());
    }

    public APIClientResponse<APILocationResponse> queryLocationInformation(BoundedBox box) throws IOException {
        Preconditions.checkNotNull(box, "Box must not be null");
        Preconditions.checkArgument(box.isValid(), "Box must be a valid coordinate");

        URIBuilder builder = new URIBuilder(baseURI.resolve(API_LOCATION_PATH +
                        box.getCornerOne().getLatitude() + "," +
                        box.getCornerOne().getLongitude() + "," +
                        box.getCornerTwo().getLatitude() + "," +
                        box.getCornerTwo().getLongitude()
        ));

        Request req = provisionRequest(Request.Get(builder.toString()));

        req.removeHeaders(ACCEPT_KEY);      // Workaround for v3 routing bug

        if (logger.isDebugEnabled()) {
            logger.debug(String.format("Executing query location information without type request %s", req));
        }

        return provisionExecutor().execute(req).handleResponse(new LocationAPIResponseHandler());
    }

    public APIClientResponse<APILocationResponse> queryLocationInformation(BoundedBox box, String type) throws IOException {
        Preconditions.checkNotNull(box, "Box must not be null");
        Preconditions.checkArgument(box.isValid(), "Box must be a valid coordinate");

        URIBuilder builder = new URIBuilder(baseURI.resolve(API_LOCATION_PATH +
                box.getCornerOne().getLatitude() + "," +
                box.getCornerOne().getLongitude() + "," +
                box.getCornerTwo().getLatitude() + "," +
                box.getCornerTwo().getLongitude()
        ));

        builder.addParameter("type", type);

        Request req = provisionRequest(Request.Get(builder.toString()));

        req.removeHeaders(ACCEPT_KEY);      // Workaround for v3 routing bug

        if (logger.isDebugEnabled()) {
            logger.debug(String.format("Executing query location information without type request %s", req));
        }

        return provisionExecutor().execute(req).handleResponse(new LocationAPIResponseHandler());
    }

    /* Segments API */

    public APIClientResponse<APIListAllSegmentsResponse> listAllSegments() throws IOException {
        Request req = provisionRequest(Request.Get(baseURI.resolve(API_SEGMENTS_PATH)));

        if (logger.isDebugEnabled()) {
            logger.debug(String.format("Executing list all segments request %s", req));
        }

        return provisionExecutor().execute(req).handleResponse(new ListAllSegmentsAPIResponseHandler());
    }

    public APIClientResponse<APIListAllSegmentsResponse> listAllSegments(String nextPage) throws IOException, URISyntaxException {
        URI np = new URI(nextPage);
        Request req = provisionRequest(Request.Get(baseURI.resolve(np.getPath() + "?" + np.getQuery())));

        if (logger.isDebugEnabled()) {
            logger.debug(String.format("Executing list all segments request %s", req));
        }

        return provisionExecutor().execute(req).handleResponse(new ListAllSegmentsAPIResponseHandler());
    }

    public APIClientResponse<APIListAllSegmentsResponse> listAllSegments(String start, int limit, String order) throws IOException, URISyntaxException {
        String path = "/api/segments" + "?" + "start=" + start + "&limit=" + limit +"&order=" + order;
        Request req = provisionRequest(Request.Get(baseURI.resolve(path)));

        if (logger.isDebugEnabled()) {
            logger.debug(String.format("Executing list all segments request %s", req));
        }

        return provisionExecutor().execute(req).handleResponse(new ListAllSegmentsAPIResponseHandler());
    }

    public APIClientResponse<AudienceSegment> listSegment(String segmentID) throws IOException, URISyntaxException {
        Preconditions.checkArgument(StringUtils.isNotBlank(segmentID), "segmentID is required when listing segment");

        String path = API_SEGMENTS_PATH + segmentID;
        Request req = provisionRequest(Request.Get(baseURI.resolve(path)));

        if (logger.isDebugEnabled()) {
            logger.debug(String.format("Executing list all segments request %s", req));
        }

        return provisionExecutor().execute(req).handleResponse(new AudienceSegmentAPIResponseHandler());
    }

    public HttpResponse createSegment(AudienceSegment payload) throws IOException {
        Preconditions.checkNotNull(payload, "Payload is required when creating segment");
        Request req = provisionRequest(Request.Post(baseURI.resolve(API_SEGMENTS_PATH)));


        req.bodyString(payload.toJSON(), ContentType.APPLICATION_JSON);

        if (logger.isDebugEnabled()) {
            logger.debug(String.format("Executing create segment request %s", req));
        }

        return provisionExecutor().execute(req).returnResponse();
    }

    public HttpResponse changeSegment(String segmentID, AudienceSegment payload) throws IOException {
        Preconditions.checkArgument(StringUtils.isNotBlank(segmentID), "segmentID is required when updating segment");
        Preconditions.checkNotNull(payload, "Payload is required when updating segment");

        String path = API_SEGMENTS_PATH + segmentID;
        Request req = provisionRequest(Request.Put(baseURI.resolve(path)));


        req.bodyString(payload.toJSON(), ContentType.APPLICATION_JSON);

        if (logger.isDebugEnabled()) {
            logger.debug(String.format("Executing change segment request %s", req));
        }

        return provisionExecutor().execute(req).returnResponse();
    }

    public HttpResponse deleteSegment(String segmentID) throws IOException, URISyntaxException {
        Preconditions.checkArgument(StringUtils.isNotBlank(segmentID), "segmentID is required when deleting segment");

        String path = API_SEGMENTS_PATH + segmentID;
        Request req = provisionRequest(Request.Delete(baseURI.resolve(path)));

        if (logger.isDebugEnabled()) {
            logger.debug(String.format("Executing delete segment request %s", req));
        }

        return provisionExecutor().execute(req).returnResponse();
    }

    /* Device Information API */

    public APIClientResponse<APIListSingleChannelResponse> listChannel(String channel) throws IOException, URISyntaxException {

        String path = API_DEVICE_CHANNELS_PATH + channel;
        Request req = provisionRequest(Request.Get(baseURI.resolve(path)));

        if (logger.isDebugEnabled()) {
            logger.debug(String.format("Executing get single channels request %s", req));
        }

        return provisionExecutor().execute(req).handleResponse(new ListSingleChannelAPIResponseHandler());
    }

    public APIClientResponse<APIListAllChannelsResponse> listAllChannels() throws IOException {
        Request req = provisionRequest(Request.Get(baseURI.resolve(API_DEVICE_CHANNELS_PATH)));

        if (logger.isDebugEnabled()) {
            logger.debug(String.format("Executing list all channels request %s", req));
        }

        return provisionExecutor().execute(req).handleResponse(new ListAllChannelsAPIResponseHandler());
    }

    /* Reports API */

<<<<<<< HEAD
    public APIClientResponse<ReportsAPIOpensResponse> listAppsOpenReport(DateTime start, DateTime end, String precision) throws IOException {

        Preconditions.checkArgument(precision.toUpperCase().equals("HOURLY") ||
                        precision.toUpperCase().equals("DAILY") ||
                        precision.toUpperCase().equals("MONTHLY"),
                "Precision must be specified as HOURLY, DAILY or MONTHLY");

        Preconditions.checkNotNull(start, "Start time is required when performing listing of apps open");
        Preconditions.checkNotNull(end, "End time is required when performing listing of apps open");
        Preconditions.checkArgument(start.isBefore(end), "Start time must be before End time");

        URIBuilder builder = new URIBuilder(baseURI.resolve(API_REPORTS_APPS_OPEN_PATH));

        builder.addParameter("precision", precision.toUpperCase());
        builder.addParameter("start", start.toLocalDateTime().toString());
        builder.addParameter("end", end.toLocalDateTime().toString());
=======
    public APIClientResponse<SinglePushInfoResponse> listIndividualPushResponseStatistics(String id) throws IOException {
        Preconditions.checkNotNull(id, "Push id is required when performing listing of individual push response statistics.");

        URIBuilder builder = new URIBuilder(baseURI.resolve(API_REPORTS_PUSH_RESPONSE_PATH + id));
>>>>>>> 2b32de06

        Request req = provisionRequest(Request.Get(builder.toString()));

        if (logger.isDebugEnabled()) {
<<<<<<< HEAD
            logger.debug(String.format("Executing list apps open report request %s", req));
        }

        return provisionExecutor().execute(req).handleResponse(new AppsOpenReportAPIResponseHandler());
    }

    public APIClientResponse<ReportsAPITimeInAppResponse> listTimeInAppReport(DateTime start, DateTime end, String precision) throws IOException {

        Preconditions.checkArgument(precision.toUpperCase().equals("HOURLY") ||
                        precision.toUpperCase().equals("DAILY") ||
                        precision.toUpperCase().equals("MONTHLY"),
                "Precision must be specified as HOURLY, DAILY or MONTHLY");

        Preconditions.checkNotNull(start, "Start time is required when performing listing of time in app");
        Preconditions.checkNotNull(end, "End time is required when performing listing of time in app");
        Preconditions.checkArgument(start.isBefore(end), "Start time must be before End time");

        URIBuilder builder = new URIBuilder(baseURI.resolve(API_REPORTS_TIME_IN_APP_PATH));

        builder.addParameter("precision", precision.toUpperCase());
        builder.addParameter("start", start.toLocalDateTime().toString());
        builder.addParameter("end", end.toLocalDateTime().toString());

        Request req = provisionRequest(Request.Get(builder.toString()));

        if (logger.isDebugEnabled()) {
            logger.debug(String.format("Executing list time in app report request %s", req));
        }

        return provisionExecutor().execute(req).handleResponse(new TimeInAppReportAPIResponseHandler());
=======
            logger.debug(String.format("Executing list Statistics in CSV String format request %s", req));
        }

        return provisionExecutor().execute(req).handleResponse(new ListIndividualPushAPIResponseHandler());
    }

    public APIClientResponse<APIReportsPushListingResponse> listReportsResponseListing(DateTime start,
                                                                                   DateTime end,
                                                                                   Optional<Integer> limit,
                                                                                   Optional<String> pushIDStart)
    throws IOException {

        Preconditions.checkNotNull(start, "Start time is required when performing listing of push statistics");
        Preconditions.checkNotNull(end, "End time is required when performing listing of push statistics");
        Preconditions.checkArgument(start.isBefore(end), "Start time must be before End time");

        URIBuilder builder = new URIBuilder(baseURI.resolve(API_REPORTS_PUSH_RESPONSE_PATH + "list"));

        builder.addParameter("start", start.toLocalDateTime().toString());
        builder.addParameter("end", end.toLocalDateTime().toString());

        if (limit.isPresent()) { builder.addParameter("limit", limit.get().toString()); }
        if (pushIDStart.isPresent()) { builder.addParameter("push_id_start", pushIDStart.get()); }

        Request req = provisionRequest(Request.Get(builder.toString()));

        if (logger.isDebugEnabled()) {
            logger.debug(String.format("Executing list Statistics in CSV String format request %s", req));
        }

        return provisionExecutor().execute(req).handleResponse(new ListReportsListingResponseHandler());

>>>>>>> 2b32de06
    }

    /**
     * Returns hourly counts for pushes sent for this application.
     * JSON format
     *
     * @param start Start Time
     * @param end Hours
     * @return APIClientResponse of List of AppStats in JSON. Times are in UTC, and data is provided for each push platform.
     * @throws IOException
     */
    public APIClientResponse<List<AppStats>> listPushStatistics(DateTime start, DateTime end) throws IOException, URISyntaxException {
        Preconditions.checkNotNull(start, "Start time is required when performing listing of push statistics");
        Preconditions.checkNotNull(end, "End time is required when performing listing of push statistics");
        Preconditions.checkArgument(start.isBefore(end), "Start time must be before End time");

        URIBuilder builder = new URIBuilder(baseURI.resolve(API_STATISTICS_PATH));

        builder.addParameter("start", start.toLocalDateTime().toString());
        builder.addParameter("end", end.toLocalDateTime().toString());
        builder.addParameter("format", "json");

        Request req = provisionRequest(Request.Get(builder.toString()));

        req.removeHeaders(ACCEPT_KEY);      // Workaround for v3 routing bug

        if (logger.isDebugEnabled()) {
            logger.debug(String.format("Executing list Statistics in CSV String format request %s", req));
        }

        return provisionExecutor().execute(req).handleResponse(new ListAppStatsAPIResponseHandler());
    }

    /**
     * Returns hourly counts for pushes sent for this application.
     * CSV format for easy importing into spreadsheets.
     *
     * @param start Start Time
     * @param end   End Time
     * @return APIClientResponse of String in CSV. Times are in UTC, and data is provided for each push platform.
     * (Currently: iOS, Helium, BlackBerry, C2DM, GCM, Windows 8, and Windows Phone 8, in that order.)
     * @throws IOException
     */
    public APIClientResponse<String> listPushStatisticsInCSVString(DateTime start, DateTime end) throws IOException {
        Preconditions.checkNotNull(start, "Start time is required when performing listing of push statistics");
        Preconditions.checkNotNull(end, "End time is required when performing listing of push statistics");
        Preconditions.checkArgument(start.isBefore(end), "Start time must be before End time");

        URIBuilder builder = new URIBuilder(baseURI.resolve(API_STATISTICS_PATH));

        builder.addParameter("start", start.toLocalDateTime().toString());
        builder.addParameter("end", end.toLocalDateTime().toString());
        builder.addParameter("format", "csv");

        Request req = provisionRequest(Request.Get(builder.toString()));

        req.removeHeaders(ACCEPT_KEY);      // Workaround for v3 routing bug

        if (logger.isDebugEnabled()) {
            logger.debug(String.format("Executing list Statistics in CSV String format request %s", req));
        }

        return provisionExecutor().execute(req).handleResponse(new StringAPIResponseHandler());
    }

    /* Object methods */

    @Override
    public String toString() {
        return "APIClient\nAppKey:"+ appKey +"\nAppSecret:" + appSecret + "\n";
    }

    /* Builder for APIClient */

    public static class Builder {

        private String key;
        private String secret;
        private String baseURI;
        private Number version;

        private Builder(){
            baseURI = "https://go.urbanairship.com";
            version = 3;
        }

        public Builder setKey(String key) {
            this.key = key;
            return this;
        }

        public Builder setSecret(String appSecret) {
            this.secret = appSecret;
            return this;
        }

        public Builder setBaseURI(String URI){
            this.baseURI = URI;
            return this;
        }

        public Builder setVersion(Number version){
            this.version = version;
            return this;
        }

        public APIClient build() {
            Preconditions.checkNotNull(key, "app key needed to build APIClient");
            Preconditions.checkNotNull(secret, "app secret needed to build APIClient");
            Preconditions.checkNotNull(baseURI, "base URI needed to build APIClient");
            Preconditions.checkNotNull(version, "version needed to build APIClient");
            return new APIClient(key, secret, baseURI, version);
        }

    }
}<|MERGE_RESOLUTION|>--- conflicted
+++ resolved
@@ -12,12 +12,9 @@
 import com.urbanairship.api.location.model.Point;
 import com.urbanairship.api.push.model.PushPayload;
 import com.urbanairship.api.reports.model.AppStats;
-<<<<<<< HEAD
 import com.urbanairship.api.reports.model.ReportsAPIOpensResponse;
 import com.urbanairship.api.reports.model.ReportsAPITimeInAppResponse;
-=======
 import com.urbanairship.api.reports.model.SinglePushInfoResponse;
->>>>>>> 2b32de06
 import com.urbanairship.api.schedule.model.SchedulePayload;
 import com.urbanairship.api.segments.model.AudienceSegment;
 import com.urbanairship.api.tag.model.AddRemoveDeviceFromTagPayload;
@@ -65,12 +62,9 @@
     private final static String API_SEGMENTS_PATH = "/api/segments/";
     private final static String API_DEVICE_CHANNELS_PATH = "/api/channels/";
     private final static String API_STATISTICS_PATH = "/api/push/stats/";
-<<<<<<< HEAD
+    private final static String API_REPORTS_PUSH_RESPONSE_PATH="/api/reports/responses/";
     private final static String API_REPORTS_APPS_OPEN_PATH = "/api/reports/opens/";
     private final static String API_REPORTS_TIME_IN_APP_PATH = "/api/reports/timeinapp/";
-=======
-    private final static String API_REPORTS_PUSH_RESPONSE_PATH="/api/reports/responses/";
->>>>>>> 2b32de06
 
     /* User auth */
     private final String appKey;
@@ -538,65 +532,14 @@
 
     /* Reports API */
 
-<<<<<<< HEAD
-    public APIClientResponse<ReportsAPIOpensResponse> listAppsOpenReport(DateTime start, DateTime end, String precision) throws IOException {
-
-        Preconditions.checkArgument(precision.toUpperCase().equals("HOURLY") ||
-                        precision.toUpperCase().equals("DAILY") ||
-                        precision.toUpperCase().equals("MONTHLY"),
-                "Precision must be specified as HOURLY, DAILY or MONTHLY");
-
-        Preconditions.checkNotNull(start, "Start time is required when performing listing of apps open");
-        Preconditions.checkNotNull(end, "End time is required when performing listing of apps open");
-        Preconditions.checkArgument(start.isBefore(end), "Start time must be before End time");
-
-        URIBuilder builder = new URIBuilder(baseURI.resolve(API_REPORTS_APPS_OPEN_PATH));
-
-        builder.addParameter("precision", precision.toUpperCase());
-        builder.addParameter("start", start.toLocalDateTime().toString());
-        builder.addParameter("end", end.toLocalDateTime().toString());
-=======
     public APIClientResponse<SinglePushInfoResponse> listIndividualPushResponseStatistics(String id) throws IOException {
         Preconditions.checkNotNull(id, "Push id is required when performing listing of individual push response statistics.");
 
         URIBuilder builder = new URIBuilder(baseURI.resolve(API_REPORTS_PUSH_RESPONSE_PATH + id));
->>>>>>> 2b32de06
-
-        Request req = provisionRequest(Request.Get(builder.toString()));
-
-        if (logger.isDebugEnabled()) {
-<<<<<<< HEAD
-            logger.debug(String.format("Executing list apps open report request %s", req));
-        }
-
-        return provisionExecutor().execute(req).handleResponse(new AppsOpenReportAPIResponseHandler());
-    }
-
-    public APIClientResponse<ReportsAPITimeInAppResponse> listTimeInAppReport(DateTime start, DateTime end, String precision) throws IOException {
-
-        Preconditions.checkArgument(precision.toUpperCase().equals("HOURLY") ||
-                        precision.toUpperCase().equals("DAILY") ||
-                        precision.toUpperCase().equals("MONTHLY"),
-                "Precision must be specified as HOURLY, DAILY or MONTHLY");
-
-        Preconditions.checkNotNull(start, "Start time is required when performing listing of time in app");
-        Preconditions.checkNotNull(end, "End time is required when performing listing of time in app");
-        Preconditions.checkArgument(start.isBefore(end), "Start time must be before End time");
-
-        URIBuilder builder = new URIBuilder(baseURI.resolve(API_REPORTS_TIME_IN_APP_PATH));
-
-        builder.addParameter("precision", precision.toUpperCase());
-        builder.addParameter("start", start.toLocalDateTime().toString());
-        builder.addParameter("end", end.toLocalDateTime().toString());
-
-        Request req = provisionRequest(Request.Get(builder.toString()));
-
-        if (logger.isDebugEnabled()) {
-            logger.debug(String.format("Executing list time in app report request %s", req));
-        }
-
-        return provisionExecutor().execute(req).handleResponse(new TimeInAppReportAPIResponseHandler());
-=======
+
+        Request req = provisionRequest(Request.Get(builder.toString()));
+
+        if (logger.isDebugEnabled()) {
             logger.debug(String.format("Executing list Statistics in CSV String format request %s", req));
         }
 
@@ -629,7 +572,57 @@
 
         return provisionExecutor().execute(req).handleResponse(new ListReportsListingResponseHandler());
 
->>>>>>> 2b32de06
+    }
+    public APIClientResponse<ReportsAPIOpensResponse> listAppsOpenReport(DateTime start, DateTime end, String precision) throws IOException {
+
+        Preconditions.checkArgument(precision.toUpperCase().equals("HOURLY") ||
+                        precision.toUpperCase().equals("DAILY") ||
+                        precision.toUpperCase().equals("MONTHLY"),
+                "Precision must be specified as HOURLY, DAILY or MONTHLY");
+
+        Preconditions.checkNotNull(start, "Start time is required when performing listing of apps open");
+        Preconditions.checkNotNull(end, "End time is required when performing listing of apps open");
+        Preconditions.checkArgument(start.isBefore(end), "Start time must be before End time");
+
+        URIBuilder builder = new URIBuilder(baseURI.resolve(API_REPORTS_APPS_OPEN_PATH));
+
+        builder.addParameter("precision", precision.toUpperCase());
+        builder.addParameter("start", start.toLocalDateTime().toString());
+        builder.addParameter("end", end.toLocalDateTime().toString());
+
+        Request req = provisionRequest(Request.Get(builder.toString()));
+
+        if (logger.isDebugEnabled()) {
+            logger.debug(String.format("Executing list apps open report request %s", req));
+        }
+
+        return provisionExecutor().execute(req).handleResponse(new AppsOpenReportAPIResponseHandler());
+    }
+
+    public APIClientResponse<ReportsAPITimeInAppResponse> listTimeInAppReport(DateTime start, DateTime end, String precision) throws IOException {
+
+        Preconditions.checkArgument(precision.toUpperCase().equals("HOURLY") ||
+                        precision.toUpperCase().equals("DAILY") ||
+                        precision.toUpperCase().equals("MONTHLY"),
+                "Precision must be specified as HOURLY, DAILY or MONTHLY");
+
+        Preconditions.checkNotNull(start, "Start time is required when performing listing of time in app");
+        Preconditions.checkNotNull(end, "End time is required when performing listing of time in app");
+        Preconditions.checkArgument(start.isBefore(end), "Start time must be before End time");
+
+        URIBuilder builder = new URIBuilder(baseURI.resolve(API_REPORTS_TIME_IN_APP_PATH));
+
+        builder.addParameter("precision", precision.toUpperCase());
+        builder.addParameter("start", start.toLocalDateTime().toString());
+        builder.addParameter("end", end.toLocalDateTime().toString());
+
+        Request req = provisionRequest(Request.Get(builder.toString()));
+
+        if (logger.isDebugEnabled()) {
+            logger.debug(String.format("Executing list time in app report request %s", req));
+        }
+
+        return provisionExecutor().execute(req).handleResponse(new TimeInAppReportAPIResponseHandler());
     }
 
     /**
