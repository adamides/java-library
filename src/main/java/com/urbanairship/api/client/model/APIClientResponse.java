--- conflicted
+++ resolved
@@ -112,19 +112,19 @@
     }
 
     /**
-<<<<<<< HEAD
      * Return a Builder for an AudienceSegment
      * @return Builder
      */
     public static Builder<AudienceSegment> newAudienceSegmentResponseBuilder(){
         return new Builder<AudienceSegment>();
-=======
+    }
+
+    /**
      * Return a Builder for an APILocationResponse
      * @return Builder
      */
     public static Builder<APILocationResponse> newLocationResponseBuilder(){
         return new Builder<APILocationResponse>();
->>>>>>> a4deccf1
     }
 
     /**
