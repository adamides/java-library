/*
 * Copyright 2013 Urban Airship and Contributors
 */

package com.urbanairship.api.client.parse;

import com.urbanairship.api.channel.registration.model.ChannelView;
import com.urbanairship.api.channel.registration.model.DeviceType;
import com.urbanairship.api.channel.registration.model.ios.IosSettings;
import com.urbanairship.api.channel.registration.model.ios.QuietTime;
import com.urbanairship.api.channel.registration.parse.ChannelViewDeserializer;
import com.urbanairship.api.channel.registration.parse.DeviceTypeDeserializer;
import com.urbanairship.api.channel.registration.parse.ios.IosSettingsDeserializer;
import com.urbanairship.api.channel.registration.parse.ios.QuietTimeDeserializer;
import com.urbanairship.api.client.*;
import com.urbanairship.api.client.model.*;
<<<<<<< HEAD
import com.urbanairship.api.location.model.Location;
import com.urbanairship.api.location.parse.LocationDeserializer;
=======
>>>>>>> 255c7d3b
import com.urbanairship.api.push.model.PushPayload;
import com.urbanairship.api.push.parse.PushObjectMapper;
import com.urbanairship.api.push.parse.PushPayloadDeserializer;
import com.urbanairship.api.reports.model.AppStats;
import com.urbanairship.api.reports.parse.AppStatsDeserializer;
import com.urbanairship.api.schedule.model.Schedule;
import com.urbanairship.api.schedule.model.SchedulePayload;
import com.urbanairship.api.schedule.parse.ScheduleDeserializer;
import com.urbanairship.api.schedule.parse.SchedulePayloadDeserializer;
import org.codehaus.jackson.Version;
import org.codehaus.jackson.map.ObjectMapper;
import org.codehaus.jackson.map.module.SimpleModule;

/*
This is where object serialization and deserialization are registered with
Jackson to enable object parsing.
 */
public class APIResponseObjectMapper {

    private static final ObjectMapper MAPPER = new ObjectMapper();
    private static final SimpleModule MODULE = new SimpleModule("Urban Airship API Client Module", new Version(1,0,0,null));

    static {
        MODULE.addDeserializer(APIPushResponse.class, new APIPushResponseDeserializer());
        MODULE.addDeserializer(APIErrorDetails.Location.class, new StreamLocationDeserializer());
        MODULE.addDeserializer(APIErrorDetails.class, new APIErrorDetailsDeserializer());
        MODULE.addDeserializer(APIError.class, new APIErrorDeserializer());
        MODULE.addDeserializer(APIScheduleResponse.class, new APIScheduleResponseDeserializer());
        MODULE.addDeserializer(APIListAllSchedulesResponse.class, new APIListAllSchedulesResponseDeserializer());
        MODULE.addDeserializer(Schedule.class, ScheduleDeserializer.INSTANCE);
        MODULE.addDeserializer(SchedulePayload.class, SchedulePayloadDeserializer.INSTANCE);
        MODULE.addDeserializer(PushPayload.class, new PushPayloadDeserializer());
        MODULE.addDeserializer(APIListTagsResponse.class, new APIListTagsResponseDeserializer());
<<<<<<< HEAD
        MODULE.addDeserializer(Location.class, new LocationDeserializer());
        MODULE.addDeserializer(APILocationResponse.class, new APILocationResponseDeserializer());
=======
        MODULE.addDeserializer(SegmentInformation.class, new SegmentInformationDeserializer());
        MODULE.addDeserializer(APIListAllSegmentsResponse.class, new APIListAllSegmentsResponseDeserializer());
        MODULE.addDeserializer(IosSettings.class, new IosSettingsDeserializer());
        MODULE.addDeserializer(QuietTime.class, new QuietTimeDeserializer());
        MODULE.addDeserializer(ChannelView.class, new ChannelViewDeserializer());
        MODULE.addDeserializer(DeviceType.class, new DeviceTypeDeserializer());
        MODULE.addDeserializer(APIListAllChannelsResponse.class, new APIListAllChannelsResponseDeserializer());
        MODULE.addDeserializer(AppStats.class, new AppStatsDeserializer());
>>>>>>> 255c7d3b

        MAPPER.registerModule(PushObjectMapper.getModule());
        MAPPER.registerModule(MODULE);
    }

    public static SimpleModule getModule(){
        return MODULE;
    }

    public static ObjectMapper getInstance(){
        return MAPPER;
    }
    private APIResponseObjectMapper (){}

}<|MERGE_RESOLUTION|>--- conflicted
+++ resolved
@@ -14,11 +14,9 @@
 import com.urbanairship.api.channel.registration.parse.ios.QuietTimeDeserializer;
 import com.urbanairship.api.client.*;
 import com.urbanairship.api.client.model.*;
-<<<<<<< HEAD
 import com.urbanairship.api.location.model.Location;
 import com.urbanairship.api.location.parse.LocationDeserializer;
-=======
->>>>>>> 255c7d3b
+import com.urbanairship.api.client.model.*;
 import com.urbanairship.api.push.model.PushPayload;
 import com.urbanairship.api.push.parse.PushObjectMapper;
 import com.urbanairship.api.push.parse.PushPayloadDeserializer;
@@ -52,10 +50,6 @@
         MODULE.addDeserializer(SchedulePayload.class, SchedulePayloadDeserializer.INSTANCE);
         MODULE.addDeserializer(PushPayload.class, new PushPayloadDeserializer());
         MODULE.addDeserializer(APIListTagsResponse.class, new APIListTagsResponseDeserializer());
-<<<<<<< HEAD
-        MODULE.addDeserializer(Location.class, new LocationDeserializer());
-        MODULE.addDeserializer(APILocationResponse.class, new APILocationResponseDeserializer());
-=======
         MODULE.addDeserializer(SegmentInformation.class, new SegmentInformationDeserializer());
         MODULE.addDeserializer(APIListAllSegmentsResponse.class, new APIListAllSegmentsResponseDeserializer());
         MODULE.addDeserializer(IosSettings.class, new IosSettingsDeserializer());
@@ -64,7 +58,8 @@
         MODULE.addDeserializer(DeviceType.class, new DeviceTypeDeserializer());
         MODULE.addDeserializer(APIListAllChannelsResponse.class, new APIListAllChannelsResponseDeserializer());
         MODULE.addDeserializer(AppStats.class, new AppStatsDeserializer());
->>>>>>> 255c7d3b
+        MODULE.addDeserializer(Location.class, new LocationDeserializer());
+        MODULE.addDeserializer(APILocationResponse.class, new APILocationResponseDeserializer());
 
         MAPPER.registerModule(PushObjectMapper.getModule());
         MAPPER.registerModule(MODULE);
