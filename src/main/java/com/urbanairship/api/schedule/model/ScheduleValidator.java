package com.urbanairship.api.schedule.model;

import com.google.common.base.Optional;
import com.urbanairship.api.common.parse.APIParsingException;
<<<<<<< HEAD
import org.joda.time.DateTime;
=======
import com.urbanairship.api.schedule.parse.TimeZones;
import org.joda.time.DateTime;
import org.joda.time.DateTimeZone;
>>>>>>> 2e167b3f

public class ScheduleValidator {

    public void validate(Schedule schedule) throws APIParsingException {

<<<<<<< HEAD
        if (schedule.getScheduledTimestamp().isBeforeNow()) {
            throw new APIParsingException(String.format("Cannot schedule for the past %s", schedule.getScheduledTimestamp().toString()));
        }
    }
=======
         if (!schedule.getLocalTimePresent() && schedule.getScheduledTimestamp().isBefore(DateTime.now().minusSeconds(1))) {
             // Added an extra second above to account for the difference between timestamp generation and testing when using Before/Equals/After_Now
             throw new APIParsingException(String.format("Cannot schedule for the past %s", schedule.getScheduledTimestamp().toString()));
         }

         if (schedule.getLocalTimePresent()) {
            for (String tz : TimeZones.KNOWN_TIMEZONE_IDS) {
                DateTimeZone timeZone = DateTimeZone.forID(tz);
                if (schedule.getScheduledTimestamp().toDateTime(timeZone).isBefore(DateTime.now().minusSeconds(1))) {
                    // Added an extra second above to account for the difference between timestamp generation and testing when using Before/Equals/After_Now
                    throw new APIParsingException(String.format("The local time provided must be in the future for at least one time zone %s", schedule.getScheduledTimestamp().toString()));
                }
            }
         }
     }
>>>>>>> 2e167b3f
}<|MERGE_RESOLUTION|>--- conflicted
+++ resolved
@@ -1,31 +1,25 @@
+/*
+ * Copyright 2013 Urban Airship and Contributors
+ */
+
 package com.urbanairship.api.schedule.model;
 
 import com.google.common.base.Optional;
 import com.urbanairship.api.common.parse.APIParsingException;
-<<<<<<< HEAD
-import org.joda.time.DateTime;
-=======
 import com.urbanairship.api.schedule.parse.TimeZones;
 import org.joda.time.DateTime;
 import org.joda.time.DateTimeZone;
->>>>>>> 2e167b3f
 
 public class ScheduleValidator {
 
     public void validate(Schedule schedule) throws APIParsingException {
 
-<<<<<<< HEAD
-        if (schedule.getScheduledTimestamp().isBeforeNow()) {
+        if (!schedule.getLocalTimePresent() && schedule.getScheduledTimestamp().isBefore(DateTime.now().minusSeconds(1))) {
+            // Added an extra second above to account for the difference between timestamp generation and testing when using Before/Equals/After_Now
             throw new APIParsingException(String.format("Cannot schedule for the past %s", schedule.getScheduledTimestamp().toString()));
         }
-    }
-=======
-         if (!schedule.getLocalTimePresent() && schedule.getScheduledTimestamp().isBefore(DateTime.now().minusSeconds(1))) {
-             // Added an extra second above to account for the difference between timestamp generation and testing when using Before/Equals/After_Now
-             throw new APIParsingException(String.format("Cannot schedule for the past %s", schedule.getScheduledTimestamp().toString()));
-         }
 
-         if (schedule.getLocalTimePresent()) {
+        if (schedule.getLocalTimePresent()) {
             for (String tz : TimeZones.KNOWN_TIMEZONE_IDS) {
                 DateTimeZone timeZone = DateTimeZone.forID(tz);
                 if (schedule.getScheduledTimestamp().toDateTime(timeZone).isBefore(DateTime.now().minusSeconds(1))) {
@@ -33,7 +27,6 @@
                     throw new APIParsingException(String.format("The local time provided must be in the future for at least one time zone %s", schedule.getScheduledTimestamp().toString()));
                 }
             }
-         }
-     }
->>>>>>> 2e167b3f
+        }
+    }
 }