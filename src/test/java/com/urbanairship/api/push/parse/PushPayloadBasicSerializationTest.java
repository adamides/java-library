--- conflicted
+++ resolved
@@ -1,46 +1,23 @@
 package com.urbanairship.api.push.parse;
 
-<<<<<<< HEAD
 import com.google.common.base.Optional;
 import com.urbanairship.api.common.parse.APIParsingException;
 import com.urbanairship.api.push.model.Platform;
 import com.urbanairship.api.push.model.PlatformData;
-=======
-import com.google.common.collect.ImmutableSet;
-import com.urbanairship.api.push.model.DeviceType;
-import com.urbanairship.api.push.model.DeviceTypeData;
->>>>>>> 2e167b3f
 import com.urbanairship.api.push.model.PushOptions;
 import com.urbanairship.api.push.model.PushPayload;
-import com.urbanairship.api.push.model.audience.Selector;
 import com.urbanairship.api.push.model.audience.Selectors;
-import com.urbanairship.api.push.model.notification.DevicePayloadOverride;
 import com.urbanairship.api.push.model.notification.Notification;
-<<<<<<< HEAD
 import com.urbanairship.api.push.model.notification.adm.ADMDevicePayload;
-=======
-import com.urbanairship.api.push.model.notification.Notifications;
->>>>>>> 2e167b3f
 import com.urbanairship.api.push.model.notification.android.AndroidDevicePayload;
 import com.urbanairship.api.push.model.notification.blackberry.BlackberryDevicePayload;
 import com.urbanairship.api.push.model.notification.ios.IOSDevicePayload;
 import com.urbanairship.api.push.model.notification.mpns.MPNSDevicePayload;
-<<<<<<< HEAD
 import com.urbanairship.api.push.model.notification.richpush.RichPushMessage;
 import com.urbanairship.api.push.model.notification.wns.WNSDevicePayload;
 import org.apache.commons.lang.RandomStringUtils;
 import org.codehaus.jackson.map.ObjectMapper;
 import org.codehaus.jackson.type.TypeReference;
-=======
-import com.urbanairship.api.push.model.notification.wns.WNSDevicePayload;
-import com.urbanairship.api.push.model.notification.wns.WNSPush;
-import com.urbanairship.api.push.model.notification.wns.WNSTileData;
-import org.codehaus.jackson.map.ObjectMapper;
-import org.codehaus.jackson.type.TypeReference;
-import org.joda.time.DateTime;
-import org.joda.time.DateTimeZone;
-import org.junit.Ignore;
->>>>>>> 2e167b3f
 import org.junit.Test;
 
 import java.io.IOException;
@@ -56,17 +33,17 @@
     @Test
     public void testArrayOfPushes() throws Exception {
         String json = "["
-            + "  { "
-            + "    \"audience\" : \"all\","
-            + "    \"device_types\" : [ \"ios\" ],"
-            + "    \"notification\" : { \"alert\" : \"wat\" }"
-            + "  },"
-            + "  { "
-            + "    \"audience\" : \"all\","
-            + "    \"device_types\" : [ \"ios\" ],"
-            + "    \"notification\" : { \"alert\" : \"derp\" }"
-            + "  }"
-            + "]";
+                + "  { "
+                + "    \"audience\" : \"all\","
+                + "    \"device_types\" : [ \"ios\" ],"
+                + "    \"notification\" : { \"alert\" : \"wat\" }"
+                + "  },"
+                + "  { "
+                + "    \"audience\" : \"all\","
+                + "    \"device_types\" : [ \"ios\" ],"
+                + "    \"notification\" : { \"alert\" : \"derp\" }"
+                + "  }"
+                + "]";
         List<PushPayload> pushes = mapper.readValue(json, new TypeReference<List<PushPayload>>() {});
         assertNotNull(pushes);
         assertEquals(2, pushes.size());
@@ -75,11 +52,11 @@
     @Test
     public void testSinglePushAsList() throws Exception {
         String json
-            = "{"
-            + "  \"audience\" : \"all\","
-            + "  \"device_types\" : [ \"ios\" ],"
-            + "  \"notification\" : { \"alert\" : \"wat\" }"
-            + "}";
+                = "{"
+                + "  \"audience\" : \"all\","
+                + "  \"device_types\" : [ \"ios\" ],"
+                + "  \"notification\" : { \"alert\" : \"wat\" }"
+                + "}";
         List<PushPayload> pushes = mapper.readValue(json, new TypeReference<List<PushPayload>>() {});
         assertNotNull(pushes);
         assertEquals(1, pushes.size());
@@ -88,63 +65,37 @@
     @Test
     public void testNoOptions() throws Exception {
         String json
-            = "{"
-            + "  \"audience\" : \"all\","
-            + "  \"device_types\" : [ \"ios\" ],"
-            + "  \"notification\" : { \"alert\" : \"wat\" }"
-            + "}";
-<<<<<<< HEAD
-        PushPayload push = mapper.readValue(json, PushPayload.class);
-        assertFalse(push.getOptions().isPresent());
-=======
-        PushPayload push = PushPayload.newBuilder()
-                .setAudience(Selectors.all())
-                .setDeviceTypes(DeviceTypeData.newBuilder().addDeviceType(DeviceType.IOS).build())
-                .setNotification(Notification.newBuilder().setAlert("wat").build())
-                .build();
-
+                = "{"
+                + "  \"audience\" : \"all\","
+                + "  \"device_types\" : [ \"ios\" ],"
+                + "  \"notification\" : { \"alert\" : \"wat\" }"
+                + "}";
+        PushPayload push = mapper.readValue(json, PushPayload.class);
         assertFalse(push.getPushOptions().isPresent());
-
->>>>>>> 2e167b3f
     }
 
     @Test
     public void testOptions() throws Exception {
         String json
-            = "{"
-            + "\"audience\":\"ALL\","
-            + "\"device_types\":[\"ios\"],"
-            + "\"notification\":{\"alert\":\"wat\"},"
-            + "\"options\":{"
-            + "\"present\":true}"
-            + "}";
-<<<<<<< HEAD
-        PushPayload push = mapper.readValue(json, PushPayload.class);
-        assertTrue(push.getOptions().isPresent());
-=======
-
-        PushPayload push = PushPayload.newBuilder()
-                .setAudience(Selectors.all())
-                .setDeviceTypes(DeviceTypeData.newBuilder().addDeviceType(DeviceType.IOS).build())
-                .setNotification(Notification.newBuilder().setAlert("wat").build())
-                .setPushOptions(PushOptions.newBuilder().build())
-                .build();
-
+                = "{"
+                + "  \"audience\" : \"all\","
+                + "  \"device_types\" : [ \"ios\" ],"
+                + "  \"notification\" : { \"alert\" : \"wat\" },"
+                + "  \"options\" : {"
+                + "  }"
+                + "}";
+        PushPayload push = mapper.readValue(json, PushPayload.class);
         assertTrue(push.getPushOptions().isPresent());
-        String pushJson = mapper.writeValueAsString(push);
-        assertEquals(pushJson, json);
-
->>>>>>> 2e167b3f
     }
 
     @Test
     public void testDeviceTypesAll() throws Exception {
         String json
-            = "{"
-            + "  \"audience\" : \"all\","
-            + "  \"device_types\" : \"all\","
-            + "  \"notification\" : { \"alert\" : \"wat\" }"
-            + "}";
+                = "{"
+                + "  \"audience\" : \"all\","
+                + "  \"device_types\" : \"all\","
+                + "  \"notification\" : { \"alert\" : \"wat\" }"
+                + "}";
         PushPayload push = mapper.readValue(json, PushPayload.class);
         assertTrue(push.getPlatforms().isAll());
         assertFalse(push.getPlatforms().getPlatforms().isPresent());
@@ -153,11 +104,11 @@
     @Test
     public void testDeviceTypesList() throws Exception {
         String json
-            = "{"
-            + "\"audience\":\"ALL\","
-            + "\"device_types\":[\"ios\",\"android\",\"wns\"],"
-            + "\"notification\":{\"alert\":\"wat\"}"
-            + "}";
+                = "{"
+                + "  \"audience\" : \"all\","
+                + "  \"device_types\" : [\"ios\", \"android\", \"wns\", \"adm\"],"
+                + "  \"notification\" : { \"alert\" : \"wat\" }"
+                + "}";
         PushPayload push = mapper.readValue(json, PushPayload.class);
         assertFalse(push.getPlatforms().isAll());
         assertTrue(push.getPlatforms().getPlatforms().isPresent());
@@ -169,177 +120,72 @@
         assertTrue(platforms.contains(Platform.ADM));
     }
 
-<<<<<<< HEAD
     @Test(expected=APIParsingException.class)
     public void testDeviceTypesInvalidString() throws Exception {
         String json
-            = "{"
-            + "  \"audience\" : \"all\","
-            + "  \"device_types\" : \"ios\","
-            + "  \"notification\" : { \"alert\" : \"wat\" }"
-            + "}";
+                = "{"
+                + "  \"audience\" : \"all\","
+                + "  \"device_types\" : \"ios\","
+                + "  \"notification\" : { \"alert\" : \"wat\" }"
+                + "}";
         mapper.readValue(json, PushPayload.class);
     }
 
     @Test(expected=APIParsingException.class)
     public void testDeviceTypesAllInList() throws Exception {
         String json
-            = "{"
-            + "  \"audience\" : \"all\","
-            + "  \"device_types\" : [\"ios\",\"all\"],"
-            + "  \"notification\" : { \"alert\" : \"wat\" }"
-            + "}";
+                = "{"
+                + "  \"audience\" : \"all\","
+                + "  \"device_types\" : [\"ios\",\"all\"],"
+                + "  \"notification\" : { \"alert\" : \"wat\" }"
+                + "}";
         mapper.readValue(json, PushPayload.class);
     }
-=======
-        PushPayload push = PushPayload.newBuilder()
-                .setAudience(Selectors.all())
-                .setDeviceTypes(DeviceTypeData.newBuilder().addAllDeviceTypes(ImmutableSet.of(DeviceType.IOS,
-                        DeviceType.ANDROID, DeviceType.WNS)).build())
-                .setNotification(Notification.newBuilder().setAlert("wat").build())
-                .build();
-        String pushJson = mapper.writeValueAsString(push);
-
-        assertEquals(json, pushJson);
-
-    }
-
-//    @Test(expected=APIParsingException.class)
-//    public void testDeviceTypesInvalidString() throws Exception {
-//        String json
-//            = "{"
-//            + "  \"audience\" : \"all\","
-//            + "  \"device_types\" : \"ios\","
-//            + "  \"notification\" : { \"alert\" : \"wat\" }"
-//            + "}";
-//    }
-//
-//    @Test(expected=APIParsingException.class)
-//    public void testDeviceTypesAllInList() throws Exception {
-//        String json
-//            = "{"
-//            + "  \"audience\" : \"all\","
-//            + "  \"device_types\" : [\"ios\",\"all\"],"
-//            + "  \"notification\" : { \"alert\" : \"wat\" }"
-//            + "}";
-//    }
-//
-//   @Test
-//    public void testRichPush1() throws Exception {
-//        String json
-//            = "{"
-//            + "  \"audience\" : \"all\","
-//            + "  \"device_types\" : [\"ios\"],"
-//            + "  \"message\" : { \"title\" : \"T\", \"body\" : \"B\" }"
-//            + "}";
-//    }
->>>>>>> 2e167b3f
-
-    @Test
-    public void testDeviceTypeOverrides() throws Exception {
-
-       String json
-            = "{"
-            + "\"audience\":\"ALL\","
-            + "\"device_types\":[\"ios\",\"wns\",\"mpns\",\"android\"],"
-            + "\"notification\":{"
-             + "\"alert\":\"wat\","
-            + "\"mpns\":{"
-            + "\"alert\":\"mpns\""
-            + "},"
-            + "\"blackberry\":{"
-            + "\"alert\":\"doomed\""
-            + "},"
-            + "\"android\":{"
-            + "\"alert\":\"droid\""
-            + "},"
-            + "\"wns\":{"
-            + "\"alert\":\"wns\""
-            + "},"
-            + "\"ios\":{"
-            + "\"alert\":\"ios\""
-            + "}"
-            + "}"
-            + "}";
-<<<<<<< HEAD
+
+    @Test
+    public void testRichPush1() throws Exception {
+        String json
+                = "{"
+                + "  \"audience\" : \"all\","
+                + "  \"device_types\" : [\"ios\"],"
+                + "  \"message\" : { \"title\" : \"T\", \"body\" : \"B\" }"
+                + "}";
         PushPayload payload = mapper.readValue(json, PushPayload.class);
         assertTrue(payload.getMessage().isPresent());
         assertFalse(payload.getNotification().isPresent());
         RichPushMessage m = payload.getMessage().get();
         assertEquals(m.getTitle(), "T");
         assertEquals(m.getBody(), "B");
-=======
-
-
-        PushPojo push = mapper.readValue(json, PushPojo.class);
-
-
-        assertEquals(push.audience, "ALL");
-
-        assertEquals(push.device_types.size(), 4);
-        assertEquals(push.device_types.get(0), "ios");
-        assertEquals(push.device_types.get(1), "wns");
-        assertEquals(push.device_types.get(2), "mpns");
-        assertEquals(push.device_types.get(3), "android");
-
-        assertEquals(push.notification.android.alert, "droid");
-        assertEquals(push.notification.ios.alert, "ios");
-        assertEquals(push.notification.blackberry.alert, "doomed");
-        assertEquals(push.notification.wns.alert, "wns");
-        assertEquals(push.notification.mpns.alert, "mpns");
-    }
-
-
-    public static class DeviceOverride {
-        public String alert;
-    }
-
-    public static class DeviceNotifications {
-        public String alert;
-        public DeviceOverride ios;
-        public DeviceOverride wns;
-        public DeviceOverride android;
-        public DeviceOverride mpns;
-        public DeviceOverride blackberry;
-    }
-
-    public static class PushPojo {
-        public String audience;
-        public List<String> device_types;
-        public DeviceNotifications notification;
->>>>>>> 2e167b3f
-    }
-
-
-    @Test
-<<<<<<< HEAD
+    }
+
+    @Test
     public void testPlatformOverrides() throws Exception {
         String json
-            = "{"
-            + "  \"audience\" : \"all\","
-            + "  \"device_types\" : [ \"ios\", \"wns\", \"mpns\", \"android\" ],"
-            + "  \"notification\" : { "
-            + "    \"alert\" : \"wat\","
-            + "    \"ios\" : {"
-            + "      \"alert\" : \"ios\""
-            + "    },"
-            + "    \"wns\" : {"
-            + "      \"alert\" : \"wns\""
-            + "    },"
-            + "    \"mpns\" : {"
-            + "      \"alert\" : \"mpns\""
-            + "    },"
-            + "    \"android\" : {"
-            + "      \"alert\" : \"droid\""
-            + "    },"
-            + "    \"blackberry\" : {"
-            + "      \"alert\" : \"doomed\""
-            + "    },"
-            + "    \"adm\" : {"
-            + "      \"alert\" : \"phoenix\""
-            + "    }"
-            + "  }"
-            + "}";
+                = "{"
+                + "  \"audience\" : \"all\","
+                + "  \"device_types\" : [ \"ios\", \"wns\", \"mpns\", \"android\" ],"
+                + "  \"notification\" : { "
+                + "    \"alert\" : \"wat\","
+                + "    \"ios\" : {"
+                + "      \"alert\" : \"ios\""
+                + "    },"
+                + "    \"wns\" : {"
+                + "      \"alert\" : \"wns\""
+                + "    },"
+                + "    \"mpns\" : {"
+                + "      \"alert\" : \"mpns\""
+                + "    },"
+                + "    \"android\" : {"
+                + "      \"alert\" : \"droid\""
+                + "    },"
+                + "    \"blackberry\" : {"
+                + "      \"alert\" : \"doomed\""
+                + "    },"
+                + "    \"adm\" : {"
+                + "      \"alert\" : \"phoenix\""
+                + "    }"
+                + "  }"
+                + "}";
         PushPayload push = mapper.readValue(json, PushPayload.class);
         Notification notification = push.getNotification().get();
         assertTrue(notification.getPlatformOverride(Platform.IOS, IOSDevicePayload.class).isPresent());
@@ -379,15 +225,15 @@
     public void testRoundTrip() throws Exception {
 
         PushPayload expected = PushPayload.newBuilder()
-            .setAudience(Selectors.tag("derp"))
-            .setNotification(Notification.newBuilder()
-                             .setAlert(RandomStringUtils.randomAlphabetic(10))
-                             .build()
+                .setAudience(Selectors.tag("derp"))
+                .setNotification(Notification.newBuilder()
+                                .setAlert(RandomStringUtils.randomAlphabetic(10))
+                                .build()
                 )
-            .setPlatforms(PlatformData.newBuilder()
-                          .addPlatform(Platform.WNS)
-                          .build())
-            .build();
+                .setPlatforms(PlatformData.newBuilder()
+                        .addPlatform(Platform.WNS)
+                        .build())
+                .build();
 
         String serial = mapper.writeValueAsString(expected);
         PushPayload parsed = mapper.readValue(serial, PushPayload.class);
@@ -395,15 +241,15 @@
         assertEquals(expected,  parsed);
 
         expected = PushPayload.newBuilder()
-            .setAudience(Selectors.tags("this", "that"))
-            .setNotification(Notification.newBuilder()
-                        .setAlert(RandomStringUtils.randomAlphabetic(10))
-                        .build()
+                .setAudience(Selectors.tags("this", "that"))
+                .setNotification(Notification.newBuilder()
+                                .setAlert(RandomStringUtils.randomAlphabetic(10))
+                                .build()
                 )
-            .setPlatforms(PlatformData.newBuilder()
-                          .addPlatform(Platform.WNS)
-                          .build())
-            .build();
+                .setPlatforms(PlatformData.newBuilder()
+                        .addPlatform(Platform.WNS)
+                        .build())
+                .build();
 
         serial = mapper.writeValueAsString(expected);
         parsed = mapper.readValue(serial, PushPayload.class);
@@ -411,14 +257,14 @@
         assertEquals(expected,  parsed);
 
         expected = PushPayload.newBuilder()
-            .setAudience(Selectors.or(Selectors.alias("alpern"), Selectors.tag("wat")))
-            .setNotification(Notification.newBuilder()
-                             .setAlert(RandomStringUtils.randomAlphabetic(10))
-                             .build())
-            .setPlatforms(PlatformData.newBuilder()
-                          .addPlatform(Platform.WNS)
-                          .build())
-            .build();
+                .setAudience(Selectors.or(Selectors.alias("alpern"), Selectors.tag("wat")))
+                .setNotification(Notification.newBuilder()
+                        .setAlert(RandomStringUtils.randomAlphabetic(10))
+                        .build())
+                .setPlatforms(PlatformData.newBuilder()
+                        .addPlatform(Platform.WNS)
+                        .build())
+                .build();
 
         serial = mapper.writeValueAsString(expected);
         parsed = mapper.readValue(serial, PushPayload.class);
@@ -426,14 +272,14 @@
         assertEquals(expected,  parsed);
 
         expected = PushPayload.newBuilder()
-            .setAudience(Selectors.and(Selectors.tag("Beyonce"), Selectors.tag("GreenDay")))
-            .setNotification(Notification.newBuilder()
-                             .setAlert(RandomStringUtils.randomAlphabetic(10))
-                             .build())
-            .setPlatforms(PlatformData.newBuilder()
-                          .addPlatform(Platform.WNS)
-                          .build())
-            .build();
+                .setAudience(Selectors.and(Selectors.tag("Beyonce"), Selectors.tag("GreenDay")))
+                .setNotification(Notification.newBuilder()
+                        .setAlert(RandomStringUtils.randomAlphabetic(10))
+                        .build())
+                .setPlatforms(PlatformData.newBuilder()
+                        .addPlatform(Platform.WNS)
+                        .build())
+                .build();
 
         serial = mapper.writeValueAsString(expected);
         parsed = mapper.readValue(serial, PushPayload.class);
@@ -444,61 +290,28 @@
     @Test(expected = APIParsingException.class)
     public void testInvalidDeviceIdentifiers() throws Exception {
         PushPayload payload = PushPayload.newBuilder()
-            .setAudience(Selectors.apid("wat"))
-            .setNotification(Notification.newBuilder()
-                             .setAlert("WAT")
-                             .build())
-            .setPlatforms(PlatformData.newBuilder()
-                          .addPlatform(Platform.WNS)
-                          .build())
-            .build();
+                .setAudience(Selectors.apid("wat"))
+                .setNotification(Notification.newBuilder()
+                        .setAlert("WAT")
+                        .build())
+                .setPlatforms(PlatformData.newBuilder()
+                        .addPlatform(Platform.WNS)
+                        .build())
+                .build();
         mapper.readValue(mapper.writeValueAsString(payload), PushPayload.class);
     }
-=======
-    public void testWNSAlert() throws Exception {
-
-        String json
-                = "{"
-                + "\"alert\":\"wns\""
-                +"}";
-
-
-        WNSDevicePayload push = WNSDevicePayload.newBuilder()
-                .setAlert("wns").build();
-
-        String pushJson = mapper.writeValueAsString(push);
-        assertEquals(json, pushJson);
-    }
-
-
-
-
-//    @Test(expected = APIParsingException.class)
-//    public void testInvalidDeviceIdentifiers() throws Exception {
-//        PushPayload payload = PushPayload.newBuilder()
-//            .setAudience(Selectors.apid("wat"))
-//            .setNotification(Notification.newBuilder()
-//                             .setAlert("WAT")
-//                             .build())
-//            .setDeviceTypes(DeviceTypeData.newBuilder()
-//                          .addDeviceType(DeviceType.WNS)
-//                          .build())
-//            .build();
-//    }
->>>>>>> 2e167b3f
 
     @Test
     public void testValidDeviceIdentifiers() throws Exception {
         PushPayload payload = PushPayload.newBuilder()
-            .setAudience(Selectors.apid("6de14dab-a4e0-fe5b-06f7-f03b090e4a25"))
-            .setNotification(Notification.newBuilder()
-                             .setAlert("WAT")
-                             .build())
-            .setPlatforms(PlatformData.newBuilder()
-                          .addPlatform(Platform.WNS)
-                          .build())
-            .build();
-<<<<<<< HEAD
+                .setAudience(Selectors.apid("6de14dab-a4e0-fe5b-06f7-f03b090e4a25"))
+                .setNotification(Notification.newBuilder()
+                        .setAlert("WAT")
+                        .build())
+                .setPlatforms(PlatformData.newBuilder()
+                        .addPlatform(Platform.WNS)
+                        .build())
+                .build();
         mapper.readValue(mapper.writeValueAsString(payload), PushPayload.class);
     }
 
@@ -522,18 +335,6 @@
     @Test(expected = IOException.class)
     public void testEmptyString() throws Exception {
         mapper.readValue("", PushPayload.class);
-=======
-        String payloadJson = mapper.writeValueAsString(payload);
-
-        String json
-                = "{"
-                + "\"audience\":{\"apid\":\"6de14dab-a4e0-fe5b-06f7-f03b090e4a25\"},"
-                + "\"device_types\":[\"wns\"],"
-                + "\"notification\":{\"alert\":\"WAT\"}"
-                + "}";
-
-        assertEquals(payloadJson, json);
->>>>>>> 2e167b3f
     }
 
     @Test(expected = APIParsingException.class)
