package com.urbanairship.api.client;

import com.github.tomakehurst.wiremock.junit.WireMockClassRule;
import com.github.tomakehurst.wiremock.verification.LoggedRequest;
import com.google.common.base.Optional;
import com.urbanairship.api.client.model.*;
import com.urbanairship.api.common.parse.DateFormats;
import com.urbanairship.api.location.model.BoundedBox;
import com.urbanairship.api.location.model.Point;
import com.urbanairship.api.push.model.*;
import com.urbanairship.api.push.model.audience.Selectors;
import com.urbanairship.api.push.model.notification.Notifications;
import com.urbanairship.api.push.parse.PushObjectMapper;
import com.urbanairship.api.reports.model.AppStats;
<<<<<<< HEAD
import com.urbanairship.api.reports.model.ReportsAPIOpensResponse;
import com.urbanairship.api.reports.model.ReportsAPITimeInAppResponse;
=======
import com.urbanairship.api.reports.model.SinglePushInfoResponse;
>>>>>>> 2b32de06
import com.urbanairship.api.schedule.model.Schedule;
import com.urbanairship.api.schedule.model.SchedulePayload;
import com.urbanairship.api.segments.model.AudienceSegment;
import com.urbanairship.api.segments.model.TagPredicateBuilder;
import com.urbanairship.api.tag.model.AddRemoveDeviceFromTagPayload;
import com.urbanairship.api.tag.model.AddRemoveSet;
import com.urbanairship.api.tag.model.BatchModificationPayload;
import com.urbanairship.api.tag.model.BatchTagSet;
import org.apache.http.HttpResponse;
import org.apache.log4j.BasicConfigurator;
import org.codehaus.jackson.map.ObjectMapper;
import org.codehaus.jackson.type.TypeReference;
import org.joda.time.DateTime;
import org.joda.time.DateTimeZone;
import org.joda.time.Period;
import org.junit.ClassRule;
import org.junit.Rule;
import org.junit.Test;
import org.slf4j.Logger;
import org.slf4j.LoggerFactory;

import java.io.IOException;
import java.net.URISyntaxException;
import java.util.List;
import java.util.Map;

import static com.github.tomakehurst.wiremock.client.WireMock.*;
import static org.junit.Assert.*;

public class APIClientTest {

    private static final Logger logger = LoggerFactory.getLogger(APIClientTest.class);

    public final static String CONTENT_TYPE_KEY = "Content-type";
    public final static String APP_JSON = "application/json";

    static {
        BasicConfigurator.configure();
    }

    @ClassRule
    @Rule
    public static WireMockClassRule wireMockClassRule = new WireMockClassRule();


    @Test(expected = NullPointerException.class)
    public void testAPIClientThrowsForNoAppKey(){
        @SuppressWarnings("UnusedAssignment") APIClient apiClient = APIClient.newBuilder().setKey("foo")
                .build();
    }

    @Test(expected = NullPointerException.class)
    public void testAPIClientThrowsForNoAppSecret(){
        @SuppressWarnings("UnusedAssignment") APIClient apiClient = APIClient.newBuilder().setSecret("foo")
                                       .build();
    }

    @Test
    public void testAPIClientBuilder(){
        APIClient client = APIClient.newBuilder()
                .setKey("key")
                .setSecret("secret")
                .build();
        assertEquals("App key incorrect", "key", client.getAppKey());
        assertEquals("App secret incorrect", "secret", client.getAppSecret());
    }

    @Test
    public void testGetUserAgent(){
        APIClient client = APIClient.newBuilder()
                .setKey("key")
                .setSecret("secret")
                .build();
        String userAgent = client.getUserAgent();
        assertNotNull(userAgent);
        assertFalse(userAgent.equals("UNKNOWN"));
        assertFalse(userAgent.equals("UAJavaLib/UNKNOWN"));
        assertFalse(userAgent.equals("UAJavaLib/"));
        assertFalse(userAgent.endsWith("/"));
        assertTrue(userAgent.startsWith("UAJavaLib/"));
    }

    /* Test the following attributes of the push method on the APIClient object
        1. Method produces a post request
        2. Request has proper headers
        3. URL path is correct
        4. The request body produced during the building/sending process can actually
        be parsed by the server.

     */
    @Test
    @SuppressWarnings("unchecked")
    public void testPush(){

        // Setup a client and a push payload
        APIClient client = APIClient.newBuilder()
                .setBaseURI("http://localhost:8080")
                .setKey("key")
                .setSecret("secret")
                .build();

        PushPayload payload = PushPayload.newBuilder()
                .setAudience(Selectors.all())
                .setDeviceTypes(DeviceTypeData.of(DeviceType.IOS))
                .setNotification(Notifications.alert("Foo"))
                .build();

        // Setup a stubbed response for the server
        String pushJSON = "{\"ok\" : true,\"operation_id\" : \"df6a6b50\", \"push_ids\":[\"PushID\"]}";
        stubFor(post(urlEqualTo("/api/push/"))
                        .willReturn(aResponse()
                                            .withHeader(CONTENT_TYPE_KEY, "application/json")
                                            .withBody(pushJSON)
                                            .withStatus(201)));


        try {
            APIClientResponse<APIPushResponse> response = client.push(payload);

            // Verify components of the underlying HttpRequest
            verify(postRequestedFor(urlEqualTo("/api/push/"))
                           .withHeader(CONTENT_TYPE_KEY, equalTo(APP_JSON)));
            List<LoggedRequest> requests = findAll(postRequestedFor(
                    urlEqualTo("/api/push/")));
            // There should only be one request
            assertEquals(requests.size(), 1);
            // Parse the request using the server side deserializer and check
            // results
            String requestPayload = requests.get(0).getBodyAsString();
            ObjectMapper mapper = PushObjectMapper.getInstance();
            Map<String, Object> result =
                    mapper.readValue(requestPayload,
                                     new TypeReference<Map<String,Object>>(){});
            // Audience
            String audience = (String)result.get("audience");
            assertTrue(audience.equals("ALL"));

            // DeviceType
            List<String> deviceTypeData = (List<String>)result.get("device_types");
            assertTrue(deviceTypeData.get(0).equals("ios"));
            assertEquals(DeviceType.find(deviceTypeData.get(0)).get(), DeviceType.IOS);

            // Notification
            Map<String, String> notification =
                    (Map<String,String>)result.get("notification");
            assertTrue(notification.get("alert").equals("Foo"));

            // The response is tested elsewhere, just check that it exists
            assertNotNull(response);
        }
        catch (Exception ex){
            fail("Exception thrown " + ex);
        }
    }

    @Test
    public void testListAllSchedules() {
        // Setup a client and a schedule payload
        APIClient client = APIClient.newBuilder()
                .setBaseURI("http://localhost:8080")
                .setKey("key")
                .setSecret("secret")
                .build();

        // Setup a stubbed response for the server
        String listscheduleresponse = "{\"ok\":true,\"count\":5,\"total_count\":6,\"schedules\":" +
                "[{\"url\":\"https://go.urbanairship.com/api/schedules/5a60e0a6-9aa7-449f-a038-6806e572baf3\",\"" +
                "schedule\":{\"scheduled_time\":\"2015-01-01T08:00:00\"},\"push\":{\"audience\":\"ALL\",\"device" +
                "_types\":[\"android\",\"ios\"],\"notification\":{\"alert\":\"Happy New Year 2015!\",\"android\"" +
                ":{},\"ios\":{}}},\"push_ids\":[\"8430f2e0-ec07-4c1e-adc4-0c7c7978e648\"]},{\"url\":\"https://go" +
                ".urbanairship.com/api/schedules/f53aa2bd-018a-4482-8d7d-691d13407973\",\"schedule\":{\"schedule" +
                "d_time\":\"2016-01-01T08:00:00\"},\"push\":{\"audience\":\"ALL\",\"device_types\":[\"android\"," +
                "\"ios\"],\"notification\":{\"alert\":\"Happy New Year 2016!\",\"android\":{},\"ios\":{}}},\"pus" +
                "h_ids\":[\"b217a321-922f-4aee-b239-ca1b58c6b652\"]}]}";

        stubFor(get(urlEqualTo("/api/schedules/"))
                        .willReturn(aResponse()
                                            .withHeader(CONTENT_TYPE_KEY, "application/json")
                                            .withBody(listscheduleresponse)
                                            .withStatus(201)));

        try {
            APIClientResponse<APIListAllSchedulesResponse> response = client.listAllSchedules();

            // Verify components of the underlying HttpRequest
            verify(getRequestedFor(urlEqualTo("/api/schedules/"))
                    .withHeader(CONTENT_TYPE_KEY, equalTo(APP_JSON)));
            List<LoggedRequest> requests = findAll(getRequestedFor(
                    urlEqualTo("/api/schedules/")));
            // There should only be one request
            assertEquals(requests.size(), 1);

            // The response is tested elsewhere, just check that it exists
            assertNotNull(response);
            assertNotNull(response.getApiResponse());
            assertNotNull(response.getHttpResponse());
            assertNotNull(response.getApiResponse().getCount());
            assertNotNull(response.getApiResponse().getTotal_Count());
            assertNotNull(response.getApiResponse().getSchedules());
        }
        catch (Exception ex){
            fail("Exception thrown " + ex);
        }
    }

    @Test
    public void testListSpecificSchedule() {
        // Setup a client and a schedule payload
        APIClient client = APIClient.newBuilder()
                .setBaseURI("http://localhost:8080")
                .setKey("key")
                .setSecret("secret")
                .build();

        // Setup a stubbed response for the server
        String listscheduleresponse = "{\"schedule\":{\"scheduled_time\":\"2015-08-07T22:10:44\"},\"name\":\"Special Scheduled Push 20\",\"push\":{\"audience\":\"ALL\",\"device_types\":\"all\",\"notification\":{\"alert\":\"Scheduled Push 20\"}},\"push_ids\":[\"274f9aa4-2d00-4911-a043-70129f29adf2\"]}";

        stubFor(get(urlEqualTo("/api/schedules/ee0dd92c-de3b-46dc-9937-c9dcaef0170f"))
                .willReturn(aResponse()
                        .withHeader(CONTENT_TYPE_KEY, "application/json")
                        .withBody(listscheduleresponse)
                        .withStatus(201)));

        try {
            APIClientResponse<SchedulePayload> response = client.listSchedule("ee0dd92c-de3b-46dc-9937-c9dcaef0170f");

            // Verify components of the underlying HttpRequest
            verify(getRequestedFor(urlEqualTo("/api/schedules/ee0dd92c-de3b-46dc-9937-c9dcaef0170f"))
                    .withHeader(CONTENT_TYPE_KEY, equalTo(APP_JSON)));
            List<LoggedRequest> requests = findAll(getRequestedFor(
                    urlEqualTo("/api/schedules/ee0dd92c-de3b-46dc-9937-c9dcaef0170f")));
            // There should only be one request
            assertEquals(requests.size(), 1);

            // The response is tested elsewhere, just check that it exists
            assertNotNull(response);
            assertNotNull(response.getApiResponse());
            assertNotNull(response.getHttpResponse());
        }
        catch (Exception ex){
            fail("Exception thrown " + ex);
        }
    }

    @Test
    public void testListAllSchedulesWithParameters() {
        // Setup a client and a schedule payload
        APIClient client = APIClient.newBuilder()
                .setBaseURI("http://localhost:8080")
                .setKey("key")
                .setSecret("secret")
                .build();

        // Setup a stubbed response for the server
        String listscheduleresponse = "{\"ok\":true,\"count\":5,\"total_count\":6,\"schedules\":" +
                "[{\"url\":\"https://go.urbanairship.com/api/schedules/5a60e0a6-9aa7-449f-a038-6806e572baf3\",\"" +
                "schedule\":{\"scheduled_time\":\"2015-01-01T08:00:00\"},\"push\":{\"audience\":\"ALL\",\"device" +
                "_types\":[\"android\",\"ios\"],\"notification\":{\"alert\":\"Happy New Year 2015!\",\"android\"" +
                ":{},\"ios\":{}}},\"push_ids\":[\"8430f2e0-ec07-4c1e-adc4-0c7c7978e648\"]},{\"url\":\"https://go" +
                ".urbanairship.com/api/schedules/f53aa2bd-018a-4482-8d7d-691d13407973\",\"schedule\":{\"schedule" +
                "d_time\":\"2016-01-01T08:00:00\"},\"push\":{\"audience\":\"ALL\",\"device_types\":[\"android\"," +
                "\"ios\"],\"notification\":{\"alert\":\"Happy New Year 2016!\",\"android\":{},\"ios\":{}}},\"pus" +
                "h_ids\":[\"b217a321-922f-4aee-b239-ca1b58c6b652\"]}]}";

        stubFor(get(urlEqualTo("/api/schedules?start=643a297a-7313-45f0-853f-e68785e54c77&limit=25&order=asc"))
                .willReturn(aResponse()
                        .withHeader(CONTENT_TYPE_KEY, "application/json")
                        .withBody(listscheduleresponse)
                        .withStatus(201)));

        try {
            APIClientResponse<APIListAllSchedulesResponse> response = client.listAllSchedules("643a297a-7313-45f0-853f-e68785e54c77", 25, "asc");

            // Verify components of the underlying HttpRequest
            verify(getRequestedFor(urlEqualTo("/api/schedules?start=643a297a-7313-45f0-853f-e68785e54c77&limit=25&order=asc"))
                    .withHeader(CONTENT_TYPE_KEY, equalTo(APP_JSON)));
            List<LoggedRequest> requests = findAll(getRequestedFor(
                    urlEqualTo("/api/schedules?start=643a297a-7313-45f0-853f-e68785e54c77&limit=25&order=asc")));
            // There should only be one request
            assertEquals(requests.size(), 1);

            // The response is tested elsewhere, just check that it exists
            assertNotNull(response);
            assertNotNull(response.getApiResponse());
            assertNotNull(response.getHttpResponse());
            assertNotNull(response.getApiResponse().getCount());
            assertNotNull(response.getApiResponse().getTotal_Count());
            assertNotNull(response.getApiResponse().getSchedules());
        }
        catch (Exception ex){
            fail("Exception thrown " + ex);
        }
    }

    @Test
    public void testListAllSchedulesNextPage() {
        // Setup a client and a schedule payload
        APIClient client = APIClient.newBuilder()
                .setBaseURI("http://localhost:8080")
                .setKey("key")
                .setSecret("secret")
                .build();

        // Setup a stubbed response for the server
        String listscheduleresponse = "{\"ok\":true,\"count\":5,\"total_count\":6,\"schedules\":" +
                "[{\"url\":\"https://go.urbanairship.com/api/schedules/5a60e0a6-9aa7-449f-a038-6806e572baf3\",\"" +
                "schedule\":{\"scheduled_time\":\"2015-01-01T08:00:00\"},\"push\":{\"audience\":\"ALL\",\"device" +
                "_types\":[\"android\",\"ios\"],\"notification\":{\"alert\":\"Happy New Year 2015!\",\"android\"" +
                ":{},\"ios\":{}}},\"push_ids\":[\"8430f2e0-ec07-4c1e-adc4-0c7c7978e648\"]},{\"url\":\"https://go" +
                ".urbanairship.com/api/schedules/f53aa2bd-018a-4482-8d7d-691d13407973\",\"schedule\":{\"schedule" +
                "d_time\":\"2016-01-01T08:00:00\"},\"push\":{\"audience\":\"ALL\",\"device_types\":[\"android\"," +
                "\"ios\"],\"notification\":{\"alert\":\"Happy New Year 2016!\",\"android\":{},\"ios\":{}}},\"pus" +
                "h_ids\":[\"b217a321-922f-4aee-b239-ca1b58c6b652\"]}]}";

        stubFor(get(urlEqualTo("/api/schedules?start=643a297a-7313-45f0-853f-e68785e54c77&limit=25&order=asc"))
                .willReturn(aResponse()
                        .withHeader(CONTENT_TYPE_KEY, "application/json")
                        .withBody(listscheduleresponse)
                        .withStatus(201)));

        try {
            APIClientResponse<APIListAllSchedulesResponse> response = client.listAllSchedules("https://go.urbanairship.com/api/schedules?start=643a297a-7313-45f0-853f-e68785e54c77&limit=25&order=asc");

            // Verify components of the underlying HttpRequest
            verify(getRequestedFor(urlEqualTo("/api/schedules?start=643a297a-7313-45f0-853f-e68785e54c77&limit=25&order=asc"))
                    .withHeader(CONTENT_TYPE_KEY, equalTo(APP_JSON)));
            List<LoggedRequest> requests = findAll(getRequestedFor(
                    urlEqualTo("/api/schedules?start=643a297a-7313-45f0-853f-e68785e54c77&limit=25&order=asc")));
            // There should only be one request
            assertEquals(requests.size(), 1);

            // The response is tested elsewhere, just check that it exists
            assertNotNull(response);
            assertNotNull(response.getApiResponse());
            assertNotNull(response.getHttpResponse());
            assertNotNull(response.getApiResponse().getCount());
            assertNotNull(response.getApiResponse().getTotal_Count());
            assertNotNull(response.getApiResponse().getSchedules());
        }
        catch (Exception ex){
            fail("Exception thrown " + ex);
        }
    }

    @Test
    @SuppressWarnings("unchecked")
    public void testSchedule(){

        // Setup a client and a schedule payload
        APIClient client = APIClient.newBuilder()
                                    .setBaseURI("http://localhost:8080")
                                    .setKey("key")
                                    .setSecret("secret")
                                    .build();

        PushPayload pushPayload = PushPayload.newBuilder()
                                         .setAudience(Selectors.all())
                                         .setDeviceTypes(DeviceTypeData.of(DeviceType.IOS))
                                         .setNotification(Notifications.alert("Foo"))
                                         .build();

        DateTime dateTime = DateTime.now(DateTimeZone.UTC).plusSeconds(60);
        Schedule schedule = Schedule.newBuilder()
                //To test local schedule time instead build
                //                  .setLocalScheduledTimestamp(dateTime)
                                    .setScheduledTimestamp(dateTime)
                                    .build();

        SchedulePayload schedulePayload = SchedulePayload.newBuilder()
                                                         .setName("Test")
                                                         .setPushPayload(pushPayload)
                                                         .setSchedule(schedule)
                                                         .build();

        // Stub out endpoint
        // Setup a stubbed response for the server
        String pushJSON = "{\"ok\" : true,\"operation_id\" : \"OpID\", \"schedule_urls\":[\"ScheduleURL\"]}";
        stubFor(post(urlEqualTo("/api/schedules/"))
                        .willReturn(aResponse()
                                            .withHeader(CONTENT_TYPE_KEY, APP_JSON)
                                            .withBody(pushJSON)
                                            .withStatus(201)));

        try {
            APIClientResponse<APIScheduleResponse> response = client.schedule(schedulePayload);

            // Verify components of the underlying request
            verify(postRequestedFor(urlEqualTo("/api/schedules/"))
                           .withHeader(CONTENT_TYPE_KEY, equalTo(APP_JSON)));
            List<LoggedRequest> requests = findAll(postRequestedFor(urlEqualTo("/api/schedules/")));
            assertEquals(requests.size(), 1);
            String receivedBody = requests.get(0).getBodyAsString();
            ObjectMapper mapper = PushObjectMapper.getInstance();
            Map<String, Object> result =
                    mapper.readValue(receivedBody,
                                     new TypeReference<Map<String, Object>>() {
                                     });
            String name = (String)result.get("name");
            assertTrue(name.equals("Test"));
            Map<String, String> scheduleMap =
                    (Map<String,String>)result.get("schedule");
            //When testing local schedule test instead use
            //String dateTimeString = scheduleMap.get("local_scheduled_time");
            String dateTimeString = scheduleMap.get("scheduled_time");

            // Test DateTime
            DateTime receivedDateTime = DateTime.parse(dateTimeString, DateFormats.DATE_FORMATTER);
            // Server truncates milliseconds off request
            assertEquals(receivedDateTime.getMillis(), dateTime.getMillis(), 1000);

        }
        catch (Exception ex){
            fail("Exception " + ex);
        }
    }

    @Test
    public void testUpdateSchedule() {

        // Setup a client and a schedule payload
        APIClient client = APIClient.newBuilder()
                .setBaseURI("http://localhost:8080")
                .setKey("key")
                .setSecret("secret")
                .build();

        PushPayload pushPayload = PushPayload.newBuilder()
                .setAudience(Selectors.all())
                .setDeviceTypes(DeviceTypeData.of(DeviceType.IOS))
                .setNotification(Notifications.alert("Foo"))
                .build();

        DateTime dateTime = DateTime.now(DateTimeZone.UTC).plusSeconds(60);
        Schedule schedule = Schedule.newBuilder()
                .setScheduledTimestamp(dateTime)
                .build();

        SchedulePayload schedulePayload = SchedulePayload.newBuilder()
                .setName("Test")
                .setPushPayload(pushPayload)
                .setSchedule(schedule)
                .build();

        // Stub out endpoint
        // Setup a stubbed response for the server
        String responseJson = "{\"ok\" : true,\"operation_id\" : \"OpID\" }";
        stubFor(put(urlEqualTo("/api/schedules/id"))
                .willReturn(aResponse()
                        .withHeader(CONTENT_TYPE_KEY, APP_JSON)
                        .withBody(responseJson)
                        .withStatus(201)));

        try {
            APIClientResponse<APIScheduleResponse> response = client.updateSchedule(schedulePayload, "id");

            // Verify components of the underlying request
            verify(putRequestedFor(urlEqualTo("/api/schedules/id"))
                    .withHeader(CONTENT_TYPE_KEY, equalTo(APP_JSON)));
            List<LoggedRequest> requests = findAll(putRequestedFor(urlEqualTo("/api/schedules/id")));
            assertEquals(requests.size(), 1);

            assertNotNull(response);
            assertNotNull(response.getApiResponse());
            assertNotNull(response.getHttpResponse());

        }
        catch (Exception ex){
            fail("Exception " + ex);
        }
    }

    @Test
    public void testDeleteSpecificSchedule(){
        // Setup a client
        APIClient client = APIClient.newBuilder()
                .setBaseURI("http://localhost:8080")
                .setKey("key")
                .setSecret("secret")
                .build();

        stubFor(delete(urlEqualTo("/api/schedules/puppies"))
                .willReturn(aResponse()
                        .withStatus(204)));

        try {
            HttpResponse response = client.deleteSchedule("puppies");

            // Verify components of the underlying HttpRequest
            verify(deleteRequestedFor(urlEqualTo("/api/schedules/puppies"))
                    .withHeader(CONTENT_TYPE_KEY, equalTo(APP_JSON)));
            List<LoggedRequest> requests = findAll(deleteRequestedFor(
                    urlEqualTo("/api/schedules/puppies")));
            // There should only be one request
            assertEquals(requests.size(), 1);

            // The response is tested elsewhere, just check that it exists
            assertNotNull(response);
            assertEquals(204, response.getStatusLine().getStatusCode());
        }
        catch (Exception ex){
            fail("Exception thrown " + ex);
        }
    }
//
//    /*
//    Validate is the exact workflow as push, with the exception of the URL,
//    so focus test on that.
//     */
    @Test
    public void testValidate(){

        // Setup a client and a push payload
        APIClient client = APIClient.newBuilder()
                                    .setBaseURI("http://localhost:8080")
                                    .setKey("key")
                                    .setSecret("secret")
                                    .build();

        PushPayload payload = PushPayload.newBuilder()
                                         .setAudience(Selectors.all())
                                         .setDeviceTypes(DeviceTypeData.of(DeviceType.IOS))
                                         .setNotification(Notifications.alert("Foo"))
                                         .build();

        // Setup a stubbed response for the server
        String pushJSON = "{\"ok\" : true,\"operation_id\" : \"df6a6b50\", \"push_ids\":[\"PushID\"]}";
        stubFor(post(urlEqualTo("/api/push/validate/"))
                        .willReturn(aResponse()
                                            .withHeader(CONTENT_TYPE_KEY, "application/json")
                                            .withBody(pushJSON)
                                            .withStatus(201)));
        try {
            APIClientResponse<APIPushResponse> response = client.validate(payload);

            // Verify components of the underlying HttpRequest
            verify(postRequestedFor(urlEqualTo("/api/push/validate/"))
                           .withHeader(CONTENT_TYPE_KEY, equalTo(APP_JSON)));
            assertNotNull(response);
        }
        catch (Exception ex){
            fail("Exception thrown " + ex);
        }

    }

    @Test
    public void testListTags(){
        // Setup a client
        APIClient client = APIClient.newBuilder()
                .setBaseURI("http://localhost:8080")
                .setKey("key")
                .setSecret("secret")
                .build();

        // Setup a stubbed response for the server
        String listtagresponse = "{\"tags\":[\"Puppies\",\"Kitties\",\"GrumpyCat\"]}";

        stubFor(get(urlEqualTo("/api/tags/"))
                .willReturn(aResponse()
                        .withHeader(CONTENT_TYPE_KEY, "application/json")
                        .withBody(listtagresponse)
                        .withStatus(200)));

        try {
            APIClientResponse<APIListTagsResponse> response = client.listTags();

            // Verify components of the underlying HttpRequest
            verify(getRequestedFor(urlEqualTo("/api/tags/"))
                    .withHeader(CONTENT_TYPE_KEY, equalTo(APP_JSON)));
            List<LoggedRequest> requests = findAll(getRequestedFor(
                    urlEqualTo("/api/tags/")));
            // There should only be one request
            assertEquals(requests.size(), 1);

            // The response is tested elsewhere, just check that it exists
            assertNotNull(response);
            assertNotNull(response.getApiResponse());
            assertNotNull(response.getHttpResponse());
        }
        catch (Exception ex){
            fail("Exception thrown " + ex);
        }
    }

    @Test
    public void testCreateTag(){
        // Setup a client
        APIClient client = APIClient.newBuilder()
                .setBaseURI("http://localhost:8080")
                .setKey("key")
                .setSecret("secret")
                .build();

        stubFor(put(urlEqualTo("/api/tags/puppies"))
                .willReturn(aResponse()
                        .withStatus(201)));

        try {
            HttpResponse response = client.createTag("puppies");

            // Verify components of the underlying HttpRequest
            verify(putRequestedFor(urlEqualTo("/api/tags/puppies"))
                    .withHeader(CONTENT_TYPE_KEY, equalTo(APP_JSON)));
            List<LoggedRequest> requests = findAll(putRequestedFor(
                    urlEqualTo("/api/tags/puppies")));
            // There should only be one request
            assertEquals(requests.size(), 1);

            // The response is tested elsewhere, just check that it exists
            assertNotNull(response);
            assertEquals(201, response.getStatusLine().getStatusCode());
        }
        catch (Exception ex){
            fail("Exception thrown " + ex);
        }
    }

    @Test
    public void testDeleteTag(){
        // Setup a client
        APIClient client = APIClient.newBuilder()
                .setBaseURI("http://localhost:8080")
                .setKey("key")
                .setSecret("secret")
                .build();

        stubFor(delete(urlEqualTo("/api/tags/puppies"))
                .willReturn(aResponse()
                        .withStatus(204)));

        try {
            HttpResponse response = client.deleteTag("puppies");

            // Verify components of the underlying HttpRequest
            verify(deleteRequestedFor(urlEqualTo("/api/tags/puppies"))
                    .withHeader(CONTENT_TYPE_KEY, equalTo(APP_JSON)));
            List<LoggedRequest> requests = findAll(deleteRequestedFor(
                    urlEqualTo("/api/tags/puppies")));
            // There should only be one request
            assertEquals(requests.size(), 1);

            // The response is tested elsewhere, just check that it exists
            assertNotNull(response);
            assertEquals(204, response.getStatusLine().getStatusCode());
        }
        catch (Exception ex){
            fail("Exception thrown " + ex);
        }
    }

    @Test
    public void testAddRemoveDevicesFromTag(){
        // Setup a client
        APIClient client = APIClient.newBuilder()
                .setBaseURI("http://localhost:8080")
                .setKey("key")
                .setSecret("secret")
                .build();

        stubFor(post(urlEqualTo("/api/tags/puppies"))
                .willReturn(aResponse()
                        .withStatus(200)));

        try {
            HttpResponse response = client.addRemoveDevicesFromTag("puppies", AddRemoveDeviceFromTagPayload.newBuilder()
                    .setApids(AddRemoveSet.newBuilder().add("device1").build())
                    .build());

            // Verify components of the underlying HttpRequest
            List<LoggedRequest> requests = findAll(postRequestedFor(
                    urlEqualTo("/api/tags/puppies")));
            // There should only be one request
            assertEquals(requests.size(), 1);

            // The response is tested elsewhere, just check that it exists
            assertNotNull(response);
            assertEquals(200, response.getStatusLine().getStatusCode());
        }
        catch (Exception ex){
            fail("Exception thrown " + ex);
        }
    }

    @Test
    public void testBatchModificationofTags(){
        // Setup a client
        APIClient client = APIClient.newBuilder()
                .setBaseURI("http://localhost:8080")
                .setKey("key")
                .setSecret("secret")
                .build();

        stubFor(post(urlEqualTo("/api/tags/batch/"))
                .willReturn(aResponse()
                        .withStatus(200)));

        try {
            HttpResponse response = client.batchModificationOfTags(BatchModificationPayload.newBuilder()
                    .addBatchObject(BatchTagSet.newBuilder()
                            .setDevice(BatchTagSet.DEVICEIDTYPES.APID, "device1")
                            .addTag("tag1")
                            .addTag("tag2")
                            .build())
                    .build());

            // Verify components of the underlying HttpRequest
            List<LoggedRequest> requests = findAll(postRequestedFor(
                    urlEqualTo("/api/tags/batch/")));
            // There should only be one request
            assertEquals(requests.size(), 1);

            // The response is tested elsewhere, just check that it exists
            assertNotNull(response);
            assertEquals(200, response.getStatusLine().getStatusCode());
        }
        catch (Exception ex){
            fail("Exception thrown " + ex);
        }
    }

    @Test
    public void testGetLocationBoundaryInformationQueryType() {
        // Setup a client
        APIClient client = APIClient.newBuilder()
                .setBaseURI("http://localhost:8080")
                .setKey("key")
                .setSecret("secret")
                .build();

        String jsonResponse = "{\n" +
                "  \"features\":[\n" +
                "    {\n" +
                "      \"type\":\"Feature\",\n" +
                "      \"id\":\"4oFkxX7RcUdirjtaenEQIV\",\n" +
                "      \"properties\":{\n" +
                "        \"source\":\"tiger.census.gov\",\n" +
                "        \"boundary_type_string\":\"City/Place\",\n" +
                "        \"name\":\"San Francisco\",\n" +
                "        \"context\":{\n" +
                "          \"us_state_name\":\"California\",\n" +
                "          \"us_state\":\"CA\"\n" +
                "        },\n" +
                "        \"boundary_type\":\"city\"\n" +
                "      },\n" +
                "      \"bounds\":[\n" +
                "        37.63983,\n" +
                "        -123.173825,\n" +
                "        37.929824,\n" +
                "        -122.28178\n" +
                "      ],\n" +
                "      \"centroid\":[\n" +
                "        37.759715,\n" +
                "        -122.693976\n" +
                "      ]\n" +
                "    },\n" +
                "    {\n" +
                "      \"type\":\"Feature\",\n" +
                "      \"id\":\"44jJFKMJg1oeYvv9SImLEx\",\n" +
                "      \"properties\":{\n" +
                "        \"source\":\"tiger.census.gov\",\n" +
                "        \"boundary_type_string\":\"City/Place\",\n" +
                "        \"name\":\"South San Francisco\",\n" +
                "        \"context\":{\n" +
                "          \"us_state_name\":\"California\",\n" +
                "          \"us_state\":\"CA\"\n" +
                "        },\n" +
                "        \"boundary_type\":\"city\"\n" +
                "      },\n" +
                "      \"bounds\":[\n" +
                "        37.633916,\n" +
                "        -122.471883,\n" +
                "        37.673132,\n" +
                "        -122.220531\n" +
                "      ],\n" +
                "      \"centroid\":[\n" +
                "        37.652731,\n" +
                "        -122.343222\n" +
                "      ]\n" +
                "    }\n" +
                "  ]\n" +
                "}";

        stubFor(get(urlEqualTo("/api/location/?q=San+Francisco&type=city"))
                .willReturn(aResponse()
                        .withHeader(CONTENT_TYPE_KEY, "application/json")
                        .withBody(jsonResponse)
                        .withStatus(200)));

        try {
            APIClientResponse<APILocationResponse> response = client.queryLocationInformation("San Francisco", "city");

            // Verify components of the underlying request
            verify(getRequestedFor(urlEqualTo("/api/location/?q=San+Francisco&type=city"))
                    .withHeader(CONTENT_TYPE_KEY, equalTo(APP_JSON)));
            List<LoggedRequest> requests = findAll(getRequestedFor(urlEqualTo("/api/location/?q=San+Francisco&type=city")));
            assertEquals(requests.size(), 1);

            assertNotNull(response);
            assertNotNull(response.getApiResponse());
            assertNotNull(response.getHttpResponse());

        }
        catch (Exception ex){
            fail("Exception " + ex);
        }
    }

    @Test
    public void testGetLocationBoundaryInformationQuery() {
        // Setup a client
        APIClient client = APIClient.newBuilder()
                .setBaseURI("http://localhost:8080")
                .setKey("key")
                .setSecret("secret")
                .build();

        String jsonResponse = "{\n" +
                "  \"features\":[\n" +
                "    {\n" +
                "      \"type\":\"Feature\",\n" +
                "      \"id\":\"4oFkxX7RcUdirjtaenEQIV\",\n" +
                "      \"properties\":{\n" +
                "        \"source\":\"tiger.census.gov\",\n" +
                "        \"boundary_type_string\":\"City/Place\",\n" +
                "        \"name\":\"San Francisco\",\n" +
                "        \"context\":{\n" +
                "          \"us_state_name\":\"California\",\n" +
                "          \"us_state\":\"CA\"\n" +
                "        },\n" +
                "        \"boundary_type\":\"city\"\n" +
                "      },\n" +
                "      \"bounds\":[\n" +
                "        37.63983,\n" +
                "        -123.173825,\n" +
                "        37.929824,\n" +
                "        -122.28178\n" +
                "      ],\n" +
                "      \"centroid\":[\n" +
                "        37.759715,\n" +
                "        -122.693976\n" +
                "      ]\n" +
                "    },\n" +
                "    {\n" +
                "      \"type\":\"Feature\",\n" +
                "      \"id\":\"44jJFKMJg1oeYvv9SImLEx\",\n" +
                "      \"properties\":{\n" +
                "        \"source\":\"tiger.census.gov\",\n" +
                "        \"boundary_type_string\":\"City/Place\",\n" +
                "        \"name\":\"South San Francisco\",\n" +
                "        \"context\":{\n" +
                "          \"us_state_name\":\"California\",\n" +
                "          \"us_state\":\"CA\"\n" +
                "        },\n" +
                "        \"boundary_type\":\"city\"\n" +
                "      },\n" +
                "      \"bounds\":[\n" +
                "        37.633916,\n" +
                "        -122.471883,\n" +
                "        37.673132,\n" +
                "        -122.220531\n" +
                "      ],\n" +
                "      \"centroid\":[\n" +
                "        37.652731,\n" +
                "        -122.343222\n" +
                "      ]\n" +
                "    }\n" +
                "  ]\n" +
                "}";

        stubFor(get(urlEqualTo("/api/location/?q=San+Francisco"))
                .willReturn(aResponse()
                        .withHeader(CONTENT_TYPE_KEY, "application/json")
                        .withBody(jsonResponse)
                        .withStatus(200)));

        try {
            APIClientResponse<APILocationResponse> response = client.queryLocationInformation("San Francisco");

            // Verify components of the underlying request
            verify(getRequestedFor(urlEqualTo("/api/location/?q=San+Francisco"))
                    .withHeader(CONTENT_TYPE_KEY, equalTo(APP_JSON)));
            List<LoggedRequest> requests = findAll(getRequestedFor(urlEqualTo("/api/location/?q=San+Francisco")));
            assertEquals(requests.size(), 1);

            assertNotNull(response);
            assertNotNull(response.getApiResponse());
            assertNotNull(response.getHttpResponse());

        }
        catch (Exception ex){
            fail("Exception " + ex);
        }
    }

    @Test
    public void testGetLocationBoundaryInformationPointType() {
        // Setup a client
        APIClient client = APIClient.newBuilder()
                .setBaseURI("http://localhost:8080")
                .setKey("key")
                .setSecret("secret")
                .build();

        String jsonResponse = "{\n" +
                "  \"features\":[\n" +
                "    {\n" +
                "      \"type\":\"Feature\",\n" +
                "      \"id\":\"4oFkxX7RcUdirjtaenEQIV\",\n" +
                "      \"properties\":{\n" +
                "        \"source\":\"tiger.census.gov\",\n" +
                "        \"boundary_type_string\":\"City/Place\",\n" +
                "        \"name\":\"San Francisco\",\n" +
                "        \"context\":{\n" +
                "          \"us_state_name\":\"California\",\n" +
                "          \"us_state\":\"CA\"\n" +
                "        },\n" +
                "        \"boundary_type\":\"city\"\n" +
                "      },\n" +
                "      \"bounds\":[\n" +
                "        37.63983,\n" +
                "        -123.173825,\n" +
                "        37.929824,\n" +
                "        -122.28178\n" +
                "      ],\n" +
                "      \"centroid\":[\n" +
                "        37.759715,\n" +
                "        -122.693976\n" +
                "      ]\n" +
                "    },\n" +
                "    {\n" +
                "      \"type\":\"Feature\",\n" +
                "      \"id\":\"44jJFKMJg1oeYvv9SImLEx\",\n" +
                "      \"properties\":{\n" +
                "        \"source\":\"tiger.census.gov\",\n" +
                "        \"boundary_type_string\":\"City/Place\",\n" +
                "        \"name\":\"South San Francisco\",\n" +
                "        \"context\":{\n" +
                "          \"us_state_name\":\"California\",\n" +
                "          \"us_state\":\"CA\"\n" +
                "        },\n" +
                "        \"boundary_type\":\"city\"\n" +
                "      },\n" +
                "      \"bounds\":[\n" +
                "        37.633916,\n" +
                "        -122.471883,\n" +
                "        37.673132,\n" +
                "        -122.220531\n" +
                "      ],\n" +
                "      \"centroid\":[\n" +
                "        37.652731,\n" +
                "        -122.343222\n" +
                "      ]\n" +
                "    }\n" +
                "  ]\n" +
                "}";

        Point portland = Point.newBuilder()
                .setLatitude(45.52)
                .setLongitude(-122.681944)
                .build();

        stubFor(get(urlEqualTo("/api/location/45.52,-122.681944?type=city"))
                .willReturn(aResponse()
                        .withHeader(CONTENT_TYPE_KEY, "application/json")
                        .withBody(jsonResponse)
                        .withStatus(200)));

        try {
            APIClientResponse<APILocationResponse> response = client.queryLocationInformation(portland, "city");

            // Verify components of the underlying request
            verify(getRequestedFor(urlEqualTo("/api/location/45.52,-122.681944?type=city"))
                    .withHeader(CONTENT_TYPE_KEY, equalTo(APP_JSON)));
            List<LoggedRequest> requests = findAll(getRequestedFor(urlEqualTo("/api/location/45.52,-122.681944?type=city")));
            assertEquals(requests.size(), 1);

            assertNotNull(response);
            assertNotNull(response.getApiResponse());
            assertNotNull(response.getHttpResponse());

        }
        catch (Exception ex){
            fail("Exception " + ex);
        }
    }

    @Test
    public void testGetLocationBoundaryInformationPoint() {
        // Setup a client
        APIClient client = APIClient.newBuilder()
                .setBaseURI("http://localhost:8080")
                .setKey("key")
                .setSecret("secret")
                .build();

        String jsonResponse = "{\n" +
                "  \"features\":[\n" +
                "    {\n" +
                "      \"type\":\"Feature\",\n" +
                "      \"id\":\"4oFkxX7RcUdirjtaenEQIV\",\n" +
                "      \"properties\":{\n" +
                "        \"source\":\"tiger.census.gov\",\n" +
                "        \"boundary_type_string\":\"City/Place\",\n" +
                "        \"name\":\"San Francisco\",\n" +
                "        \"context\":{\n" +
                "          \"us_state_name\":\"California\",\n" +
                "          \"us_state\":\"CA\"\n" +
                "        },\n" +
                "        \"boundary_type\":\"city\"\n" +
                "      },\n" +
                "      \"bounds\":[\n" +
                "        37.63983,\n" +
                "        -123.173825,\n" +
                "        37.929824,\n" +
                "        -122.28178\n" +
                "      ],\n" +
                "      \"centroid\":[\n" +
                "        37.759715,\n" +
                "        -122.693976\n" +
                "      ]\n" +
                "    },\n" +
                "    {\n" +
                "      \"type\":\"Feature\",\n" +
                "      \"id\":\"44jJFKMJg1oeYvv9SImLEx\",\n" +
                "      \"properties\":{\n" +
                "        \"source\":\"tiger.census.gov\",\n" +
                "        \"boundary_type_string\":\"City/Place\",\n" +
                "        \"name\":\"South San Francisco\",\n" +
                "        \"context\":{\n" +
                "          \"us_state_name\":\"California\",\n" +
                "          \"us_state\":\"CA\"\n" +
                "        },\n" +
                "        \"boundary_type\":\"city\"\n" +
                "      },\n" +
                "      \"bounds\":[\n" +
                "        37.633916,\n" +
                "        -122.471883,\n" +
                "        37.673132,\n" +
                "        -122.220531\n" +
                "      ],\n" +
                "      \"centroid\":[\n" +
                "        37.652731,\n" +
                "        -122.343222\n" +
                "      ]\n" +
                "    }\n" +
                "  ]\n" +
                "}";

        Point portland = Point.newBuilder()
                .setLatitude(45.52)
                .setLongitude(-122.681944)
                .build();

        stubFor(get(urlEqualTo("/api/location/45.52,-122.681944"))
                .willReturn(aResponse()
                        .withHeader(CONTENT_TYPE_KEY, "application/json")
                        .withBody(jsonResponse)
                        .withStatus(200)));

        try {
            APIClientResponse<APILocationResponse> response = client.queryLocationInformation(portland);

            // Verify components of the underlying request
            verify(getRequestedFor(urlEqualTo("/api/location/45.52,-122.681944"))
                    .withHeader(CONTENT_TYPE_KEY, equalTo(APP_JSON)));
            List<LoggedRequest> requests = findAll(getRequestedFor(urlEqualTo("/api/location/45.52,-122.681944")));
            assertEquals(requests.size(), 1);

            assertNotNull(response);
            assertNotNull(response.getApiResponse());
            assertNotNull(response.getHttpResponse());

        }
        catch (Exception ex){
            fail("Exception " + ex);
        }
    }

    @Test
    public void testGetLocationBoundaryInformationBoxType() {
        // Setup a client
        APIClient client = APIClient.newBuilder()
                .setBaseURI("http://localhost:8080")
                .setKey("key")
                .setSecret("secret")
                .build();

        String jsonResponse = "{\n" +
                "  \"features\":[\n" +
                "    {\n" +
                "      \"type\":\"Feature\",\n" +
                "      \"id\":\"4oFkxX7RcUdirjtaenEQIV\",\n" +
                "      \"properties\":{\n" +
                "        \"source\":\"tiger.census.gov\",\n" +
                "        \"boundary_type_string\":\"City/Place\",\n" +
                "        \"name\":\"San Francisco\",\n" +
                "        \"context\":{\n" +
                "          \"us_state_name\":\"California\",\n" +
                "          \"us_state\":\"CA\"\n" +
                "        },\n" +
                "        \"boundary_type\":\"city\"\n" +
                "      },\n" +
                "      \"bounds\":[\n" +
                "        37.63983,\n" +
                "        -123.173825,\n" +
                "        37.929824,\n" +
                "        -122.28178\n" +
                "      ],\n" +
                "      \"centroid\":[\n" +
                "        37.759715,\n" +
                "        -122.693976\n" +
                "      ]\n" +
                "    },\n" +
                "    {\n" +
                "      \"type\":\"Feature\",\n" +
                "      \"id\":\"44jJFKMJg1oeYvv9SImLEx\",\n" +
                "      \"properties\":{\n" +
                "        \"source\":\"tiger.census.gov\",\n" +
                "        \"boundary_type_string\":\"City/Place\",\n" +
                "        \"name\":\"South San Francisco\",\n" +
                "        \"context\":{\n" +
                "          \"us_state_name\":\"California\",\n" +
                "          \"us_state\":\"CA\"\n" +
                "        },\n" +
                "        \"boundary_type\":\"city\"\n" +
                "      },\n" +
                "      \"bounds\":[\n" +
                "        37.633916,\n" +
                "        -122.471883,\n" +
                "        37.673132,\n" +
                "        -122.220531\n" +
                "      ],\n" +
                "      \"centroid\":[\n" +
                "        37.652731,\n" +
                "        -122.343222\n" +
                "      ]\n" +
                "    }\n" +
                "  ]\n" +
                "}";

        BoundedBox california = new BoundedBox(Point.newBuilder()
                .setLatitude(32.5343)
                .setLongitude(-124.4096)
                .build(), Point.newBuilder()
                .setLatitude(42.0095)
                .setLongitude(-114.1308)
                .build());

        stubFor(get(urlEqualTo("/api/location/32.5343,-124.4096,42.0095,-114.1308?type=city"))
                .willReturn(aResponse()
                        .withHeader(CONTENT_TYPE_KEY, "application/json")
                        .withBody(jsonResponse)
                        .withStatus(200)));

        try {
            APIClientResponse<APILocationResponse> response = client.queryLocationInformation(california, "city");

            // Verify components of the underlying request
            verify(getRequestedFor(urlEqualTo("/api/location/32.5343,-124.4096,42.0095,-114.1308?type=city"))
                    .withHeader(CONTENT_TYPE_KEY, equalTo(APP_JSON)));
            List<LoggedRequest> requests = findAll(getRequestedFor(urlEqualTo("/api/location/32.5343,-124.4096,42.0095,-114.1308?type=city")));
            assertEquals(requests.size(), 1);

            assertNotNull(response);
            assertNotNull(response.getApiResponse());
            assertNotNull(response.getHttpResponse());

        }
        catch (Exception ex){
            fail("Exception " + ex);
        }
    }

    @Test
    public void testGetLocationBoundaryInformationBox() {
        // Setup a client
        APIClient client = APIClient.newBuilder()
                .setBaseURI("http://localhost:8080")
                .setKey("key")
                .setSecret("secret")
                .build();

        String jsonResponse = "{\n" +
                "  \"features\":[\n" +
                "    {\n" +
                "      \"type\":\"Feature\",\n" +
                "      \"id\":\"4oFkxX7RcUdirjtaenEQIV\",\n" +
                "      \"properties\":{\n" +
                "        \"source\":\"tiger.census.gov\",\n" +
                "        \"boundary_type_string\":\"City/Place\",\n" +
                "        \"name\":\"San Francisco\",\n" +
                "        \"context\":{\n" +
                "          \"us_state_name\":\"California\",\n" +
                "          \"us_state\":\"CA\"\n" +
                "        },\n" +
                "        \"boundary_type\":\"city\"\n" +
                "      },\n" +
                "      \"bounds\":[\n" +
                "        37.63983,\n" +
                "        -123.173825,\n" +
                "        37.929824,\n" +
                "        -122.28178\n" +
                "      ],\n" +
                "      \"centroid\":[\n" +
                "        37.759715,\n" +
                "        -122.693976\n" +
                "      ]\n" +
                "    },\n" +
                "    {\n" +
                "      \"type\":\"Feature\",\n" +
                "      \"id\":\"44jJFKMJg1oeYvv9SImLEx\",\n" +
                "      \"properties\":{\n" +
                "        \"source\":\"tiger.census.gov\",\n" +
                "        \"boundary_type_string\":\"City/Place\",\n" +
                "        \"name\":\"South San Francisco\",\n" +
                "        \"context\":{\n" +
                "          \"us_state_name\":\"California\",\n" +
                "          \"us_state\":\"CA\"\n" +
                "        },\n" +
                "        \"boundary_type\":\"city\"\n" +
                "      },\n" +
                "      \"bounds\":[\n" +
                "        37.633916,\n" +
                "        -122.471883,\n" +
                "        37.673132,\n" +
                "        -122.220531\n" +
                "      ],\n" +
                "      \"centroid\":[\n" +
                "        37.652731,\n" +
                "        -122.343222\n" +
                "      ]\n" +
                "    }\n" +
                "  ]\n" +
                "}";

        BoundedBox california = new BoundedBox(Point.newBuilder()
                .setLatitude(32.5343)
                .setLongitude(-124.4096)
                .build(), Point.newBuilder()
                .setLatitude(42.0095)
                .setLongitude(-114.1308)
                .build());

        stubFor(get(urlEqualTo("/api/location/32.5343,-124.4096,42.0095,-114.1308"))
                .willReturn(aResponse()
                        .withHeader(CONTENT_TYPE_KEY, "application/json")
                        .withBody(jsonResponse)
                        .withStatus(200)));

        try {
            APIClientResponse<APILocationResponse> response = client.queryLocationInformation(california);

            // Verify components of the underlying request
            verify(getRequestedFor(urlEqualTo("/api/location/32.5343,-124.4096,42.0095,-114.1308"))
                    .withHeader(CONTENT_TYPE_KEY, equalTo(APP_JSON)));
            List<LoggedRequest> requests = findAll(getRequestedFor(urlEqualTo("/api/location/32.5343,-124.4096,42.0095,-114.1308")));
            assertEquals(requests.size(), 1);

            assertNotNull(response);
            assertNotNull(response.getApiResponse());
            assertNotNull(response.getHttpResponse());

        }
        catch (Exception ex){
            fail("Exception " + ex);
        }
    }

    @Test
    public void testListAllSegments() {
        // Setup a client
        APIClient client = APIClient.newBuilder()
                .setBaseURI("http://localhost:8080")
                .setKey("key")
                .setSecret("secret")
                .build();

        String testresponse = "{\n" +
                "   \"next_page\": \"https://go.urbanairship.com/api/segments?limit=1&sort=id&order=asc&start=3832cf72-cb44-4132-a11f-eafb41b82f64\",\n" +
                "   \"segments\": [\n" +
                "      {\n" +
                "         \"creation_date\": 1346248822220,\n" +
                "         \"display_name\": \"A segment\",\n" +
                "         \"id\": \"00c0d899-a595-4c66-9071-bc59374bbe6b\",\n" +
                "         \"modification_date\": 1346248822221\n" +
                "      }\n" +
                "   ]\n" +
                "}";

        stubFor(get(urlEqualTo("/api/segments/"))
                .willReturn(aResponse()
                        .withHeader(CONTENT_TYPE_KEY, "application/json")
                        .withHeader("Link", "NextPage")
                        .withBody(testresponse)
                        .withStatus(200)));

        try {
            APIClientResponse<APIListAllSegmentsResponse> response = client.listAllSegments();

            // Verify components of the underlying HttpRequest
            verify(getRequestedFor(urlEqualTo("/api/segments/"))
                    .withHeader(CONTENT_TYPE_KEY, equalTo(APP_JSON)));

            List<LoggedRequest> requests = findAll(getRequestedFor(
                    urlEqualTo("/api/segments/")));

            // There should only be one request
            assertEquals(requests.size(), 1);

            // The response is tested elsewhere, just check that it exists
            assertNotNull(response);
            assertNotNull(response.getApiResponse());
            assertNotNull(response.getHttpResponse());
            assertNotNull(response.getApiResponse().getNextPage());
            assertNotNull(response.getApiResponse().getSegments());

        }
        catch (Exception ex){
            fail("Exception thrown " + ex);
        }
    }

    @Test
    public void testListAllSegmentsNextPage() {
        // Setup a client
        APIClient client = APIClient.newBuilder()
                .setBaseURI("http://localhost:8080")
                .setKey("key")
                .setSecret("secret")
                .build();

        String testresponse = "{\n" +
                "   \"next_page\": \"https://go.urbanairship.com/api/segments?limit=1&sort=id&order=asc&start=3832cf72-cb44-4132-a11f-eafb41b82f64\",\n" +
                "   \"segments\": [\n" +
                "      {\n" +
                "         \"creation_date\": 1346248822220,\n" +
                "         \"display_name\": \"A segment\",\n" +
                "         \"id\": \"00c0d899-a595-4c66-9071-bc59374bbe6b\",\n" +
                "         \"modification_date\": 1346248822221\n" +
                "      }\n" +
                "   ]\n" +
                "}";

        stubFor(get(urlEqualTo("/api/segments?limit=1&sort=id&order=asc&start=3832cf72-cb44-4132-a11f-eafb41b82f64"))
                .willReturn(aResponse()
                        .withHeader(CONTENT_TYPE_KEY, "application/json")
                        .withHeader("Link", "NextPage")
                        .withBody(testresponse)
                        .withStatus(200)));

        String nextPage = "https://go.urbanairship.com/api/segments?limit=1&sort=id&order=asc&start=3832cf72-cb44-4132-a11f-eafb41b82f64";

        try {
            APIClientResponse<APIListAllSegmentsResponse> response = client.listAllSegments(nextPage);

            // Verify components of the underlying HttpRequest
            verify(getRequestedFor(urlEqualTo("/api/segments?limit=1&sort=id&order=asc&start=3832cf72-cb44-4132-a11f-eafb41b82f64"))
                    .withHeader(CONTENT_TYPE_KEY, equalTo(APP_JSON)));

            List<LoggedRequest> requests = findAll(getRequestedFor(
                    urlEqualTo("/api/segments?limit=1&sort=id&order=asc&start=3832cf72-cb44-4132-a11f-eafb41b82f64")));

            // There should only be one request
            assertEquals(requests.size(), 1);

            // The response is tested elsewhere, just check that it exists
            assertNotNull(response);
            assertNotNull(response.getApiResponse());
            assertNotNull(response.getHttpResponse());
            assertNotNull(response.getApiResponse().getNextPage());
            assertNotNull(response.getApiResponse().getSegments());

        }
        catch (Exception ex){
            fail("Exception thrown " + ex);
        }
    }

    @Test
    public void testListAllSegmentsWithParameters() {
        // Setup a client
        APIClient client = APIClient.newBuilder()
                .setBaseURI("http://localhost:8080")
                .setKey("key")
                .setSecret("secret")
                .build();

        String testresponse = "{\n" +
                "   \"next_page\": \"https://go.urbanairship.com/api/segments?limit=1&sort=id&order=asc&start=3832cf72-cb44-4132-a11f-eafb41b82f64\",\n" +
                "   \"segments\": [\n" +
                "      {\n" +
                "         \"creation_date\": 1346248822220,\n" +
                "         \"display_name\": \"A segment\",\n" +
                "         \"id\": \"00c0d899-a595-4c66-9071-bc59374bbe6b\",\n" +
                "         \"modification_date\": 1346248822221\n" +
                "      }\n" +
                "   ]\n" +
                "}";

        stubFor(get(urlEqualTo("/api/segments?start=3832cf72-cb44-4132-a11f-eafb41b82f64&limit=1&order=asc"))
                .willReturn(aResponse()
                        .withHeader(CONTENT_TYPE_KEY, "application/json")
                        .withHeader("Link", "NextPage")
                        .withBody(testresponse)
                        .withStatus(200)));

        try {
            APIClientResponse<APIListAllSegmentsResponse> response = client.listAllSegments("3832cf72-cb44-4132-a11f-eafb41b82f64", 1, "asc");

            // Verify components of the underlying HttpRequest
            verify(getRequestedFor(urlEqualTo("/api/segments?start=3832cf72-cb44-4132-a11f-eafb41b82f64&limit=1&order=asc"))
                    .withHeader(CONTENT_TYPE_KEY, equalTo(APP_JSON)));

            List<LoggedRequest> requests = findAll(getRequestedFor(
                    urlEqualTo("/api/segments?start=3832cf72-cb44-4132-a11f-eafb41b82f64&limit=1&order=asc")));

            // There should only be one request
            assertEquals(requests.size(), 1);

            // The response is tested elsewhere, just check that it exists
            assertNotNull(response);
            assertNotNull(response.getApiResponse());
            assertNotNull(response.getHttpResponse());
            assertNotNull(response.getApiResponse().getNextPage());
            assertNotNull(response.getApiResponse().getSegments());

        }
        catch (Exception ex){
            fail("Exception thrown " + ex);
        }
    }

    @Test
    public void testListSegment() {
        // Setup a client
        APIClient client = APIClient.newBuilder()
                .setBaseURI("http://localhost:8080")
                .setKey("key")
                .setSecret("secret")
                .build();

        String testresponse = "{  \n" +
                "  \"display_name\":\"2014-11-07T14:26:56.749-08:00\",\n" +
                "  \"criteria\":{  \n" +
                "    \"and\":[  \n" +
                "      {  \n" +
                "        \"location\":{  \n" +
                "          \"us_state\":\"OR\",\n" +
                "          \"date\":{  \n" +
                "            \"days\":{  \n" +
                "              \"start\":\"2014-11-02\",\n" +
                "              \"end\":\"2014-11-07\"\n" +
                "            }\n" +
                "          }\n" +
                "        }\n" +
                "      },\n" +
                "      {  \n" +
                "        \"location\":{  \n" +
                "          \"us_state\":\"CA\",\n" +
                "          \"date\":{  \n" +
                "            \"recent\":{  \n" +
                "              \"months\":3\n" +
                "            }\n" +
                "          }\n" +
                "        }\n" +
                "      },\n" +
                "      {  \n" +
                "        \"or\":[  \n" +
                "          {  \n" +
                "            \"tag\":\"tag1\"\n" +
                "          },\n" +
                "          {  \n" +
                "            \"tag\":\"tag2\"\n" +
                "          }\n" +
                "        ]\n" +
                "      },\n" +
                "      {  \n" +
                "        \"not\":{  \n" +
                "          \"tag\":\"not-tag\"\n" +
                "        }\n" +
                "      },\n" +
                "      {  \n" +
                "        \"not\":{  \n" +
                "          \"and\":[  \n" +
                "            {  \n" +
                "              \"location\":{  \n" +
                "                \"us_state\":\"WA\",\n" +
                "                \"date\":{  \n" +
                "                  \"months\":{  \n" +
                "                    \"start\":\"2011-05\",\n" +
                "                    \"end\":\"2012-02\"\n" +
                "                  }\n" +
                "                }\n" +
                "              }\n" +
                "            },\n" +
                "            {  \n" +
                "              \"tag\":\"woot\"\n" +
                "            }\n" +
                "          ]\n" +
                "        }\n" +
                "      }\n" +
                "    ]\n" +
                "  }\n" +
                "}";

        stubFor(get(urlEqualTo("/api/segments/abc"))
                .willReturn(aResponse()
                        .withHeader(CONTENT_TYPE_KEY, "application/json")
                        .withBody(testresponse)
                        .withStatus(200)));

        try {
            APIClientResponse<AudienceSegment> response = client.listSegment("abc");

            // Verify components of the underlying HttpRequest
            verify(getRequestedFor(urlEqualTo("/api/segments/abc"))
                    .withHeader(CONTENT_TYPE_KEY, equalTo(APP_JSON)));

            List<LoggedRequest> requests = findAll(getRequestedFor(
                    urlEqualTo("/api/segments/abc")));

            // There should only be one request
            assertEquals(requests.size(), 1);

            // The response is tested elsewhere, just check that it exists
            assertNotNull(response);
            assertNotNull(response.getApiResponse());
            assertNotNull(response.getHttpResponse());
            assertNotNull(response.getApiResponse().getDisplayName());
        }
        catch (Exception ex){
            fail("Exception thrown " + ex);
        }
    }

    @Test
    public void testCreateSegment() {
        // Setup a client
        APIClient client = APIClient.newBuilder()
                .setBaseURI("http://localhost:8080")
                .setKey("key")
                .setSecret("secret")
                .build();

        stubFor(post(urlEqualTo("/api/segments/"))
                .willReturn(aResponse()
                        .withHeader(CONTENT_TYPE_KEY, "application/json")
                        .withStatus(200)));

        try {
            HttpResponse response = client.createSegment(
                    AudienceSegment.newBuilder()
                        .setDisplayName("hi")
                        .setRootPredicate(TagPredicateBuilder.newInstance()
                                .setTag("tag")
                                .build())
                        .build()
            );

            // Verify components of the underlying HttpRequest
            verify(postRequestedFor(urlEqualTo("/api/segments/"))
                    .withHeader(CONTENT_TYPE_KEY, equalTo(APP_JSON)));

            List<LoggedRequest> requests = findAll(postRequestedFor(
                    urlEqualTo("/api/segments/")));

            // There should only be one request
            assertEquals(requests.size(), 1);

            // The response is tested elsewhere, just check that it exists
            assertNotNull(response);
        }
        catch (Exception ex){
            fail("Exception thrown " + ex);
        }
    }

    @Test
    public void testChangeSegment() {
        // Setup a client
        APIClient client = APIClient.newBuilder()
                .setBaseURI("http://localhost:8080")
                .setKey("key")
                .setSecret("secret")
                .build();

        stubFor(put(urlEqualTo("/api/segments/abc"))
                .willReturn(aResponse()
                        .withHeader(CONTENT_TYPE_KEY, "application/json")
                        .withStatus(200)));

        try {
            HttpResponse response = client.changeSegment("abc",
                    AudienceSegment.newBuilder()
                            .setDisplayName("hi")
                            .setRootPredicate(TagPredicateBuilder.newInstance()
                                    .setTag("tag")
                                    .build())
                            .build()
            );

            // Verify components of the underlying HttpRequest
            verify(putRequestedFor(urlEqualTo("/api/segments/abc"))
                    .withHeader(CONTENT_TYPE_KEY, equalTo(APP_JSON)));

            List<LoggedRequest> requests = findAll(putRequestedFor(
                    urlEqualTo("/api/segments/abc")));

            // There should only be one request
            assertEquals(requests.size(), 1);

            // The response is tested elsewhere, just check that it exists
            assertNotNull(response);
        }
        catch (Exception ex){
            fail("Exception thrown " + ex);
        }
    }

    @Test
    public void testDeleteSegment() {
        // Setup a client
        APIClient client = APIClient.newBuilder()
                .setBaseURI("http://localhost:8080")
                .setKey("key")
                .setSecret("secret")
                .build();

        stubFor(delete(urlEqualTo("/api/segments/abc"))
                .willReturn(aResponse()
                        .withHeader(CONTENT_TYPE_KEY, "application/json")
                        .withStatus(200)));

        try {
            HttpResponse response = client.deleteSegment("abc");

            // Verify components of the underlying HttpRequest
            verify(deleteRequestedFor(urlEqualTo("/api/segments/abc"))
                    .withHeader(CONTENT_TYPE_KEY, equalTo(APP_JSON)));

            List<LoggedRequest> requests = findAll(deleteRequestedFor(
                    urlEqualTo("/api/segments/abc")));

            // There should only be one request
            assertEquals(requests.size(), 1);

            // The response is tested elsewhere, just check that it exists
            assertNotNull(response);
        }
        catch (Exception ex){
            fail("Exception thrown " + ex);
        }
    }

    @Test
    public void testListAllChannels(){

        String fiveresponse = "{\n" +
                "  \"ok\": true,\n" +
                "  \"channels\": [\n" +
                "    {\n" +
                "      \"channel_id\": \"00000000-0000-0000-0000-000000000000\",\n" +
                "      \"device_type\": \"android\",\n" +
                "      \"installed\": false,\n" +
                "      \"opt_in\": false,\n" +
                "      \"push_address\": null,\n" +
                "      \"created\": \"2012-06-05T20:37:37\",\n" +
                "      \"last_registration\": null,\n" +
                "      \"alias\": null,\n" +
                "      \"tags\": [\n" +
                "        \"test01\"\n" +
                "      ]\n" +
                "    },\n" +
                "    {\n" +
                "      \"channel_id\": \"00662346-9e39-4f5f-80e7-3f8fae58863c\",\n" +
                "      \"device_type\": \"android\",\n" +
                "      \"installed\": true,\n" +
                "      \"opt_in\": true,\n" +
                "      \"background\": true,\n" +
                "      \"push_address\": \"APA91bFPOUF6KNHXjoG0vaQSP4VLXirGDpy0_CRcb6Jhvnrya2bdRmlUoMiJ12JJevjONZzUwFETYa8uzyiE_9WaL3mzZrdjqOv2YuzYlQ_TrXVgo61JmIyw-M_pshIjVvkvtOuZ4MnRJJ_MiQDYwpB4ZhOTMlyqRw\",\n" +
                "      \"created\": \"2014-03-06T18:52:59\",\n" +
                "      \"last_registration\": \"2014-10-07T21:28:35\",\n" +
                "      \"alias\": \"aaron-device\",\n" +
                "      \"tags\": [\n" +
                "        \"aaron-tag\",\n" +
                "        \"rhtgeg\",\n" +
                "        \"tnrvrg\"\n" +
                "      ]\n" +
                "    },\n" +
                "    {\n" +
                "      \"channel_id\": \"00d174cd-0a31-427e-95c9-52d5785bcd50\",\n" +
                "      \"device_type\": \"ios\",\n" +
                "      \"installed\": true,\n" +
                "      \"opt_in\": true,\n" +
                "      \"background\": true,\n" +
                "      \"push_address\": \"E4EA0D96092A9213BB186BEF66E83EE226401F82B3A77A1AC8217A8FE8ED4614\",\n" +
                "      \"created\": \"2014-07-09T18:08:37\",\n" +
                "      \"last_registration\": \"2014-10-02T01:41:42\",\n" +
                "      \"alias\": null,\n" +
                "      \"tags\": [\n" +
                "        \"version_1.5.0\"\n" +
                "      ],\n" +
                "      \"ios\": {\n" +
                "        \"badge\": 1,\n" +
                "        \"quiettime\": {\n" +
                "          \"start\": \"17:00\",\n" +
                "          \"end\": \"9:00\"\n" +
                "        },\n" +
                "        \"tz\": \"America\\/Los_Angeles\"\n" +
                "      }\n" +
                "    },\n" +
                "    {\n" +
                "      \"channel_id\": \"00d8cb94-eac9-49fb-bad0-29298a06730e\",\n" +
                "      \"device_type\": \"ios\",\n" +
                "      \"installed\": false,\n" +
                "      \"opt_in\": false,\n" +
                "      \"push_address\": \"21F34C9ED37EAF8D7DC43561C07AA398CA5C6F503196C9E8230C50C0959B8653\",\n" +
                "      \"created\": \"2014-02-22T22:48:37\",\n" +
                "      \"last_registration\": null,\n" +
                "      \"alias\": \"iPhone 7,1\",\n" +
                "      \"tags\": [\n" +
                "        \"kablam\",\n" +
                "        \"version_1.3\"\n" +
                "      ],\n" +
                "      \"ios\": {\n" +
                "        \"badge\": 1,\n" +
                "        \"quiettime\": {\n" +
                "          \"start\": null,\n" +
                "          \"end\": null\n" +
                "        },\n" +
                "        \"tz\": null\n" +
                "      }\n" +
                "    },\n" +
                "    {\n" +
                "      \"channel_id\": \"01257ecd-8182-41fe-a741-9fed91b993cb\",\n" +
                "      \"device_type\": \"android\",\n" +
                "      \"installed\": false,\n" +
                "      \"opt_in\": false,\n" +
                "      \"push_address\": null,\n" +
                "      \"created\": \"2013-01-25T00:55:05\",\n" +
                "      \"last_registration\": null,\n" +
                "      \"alias\": null,\n" +
                "      \"tags\": [\n" +
                "        \n" +
                "      ]\n" +
                "    }\n" +
                "  ],\n" +
                "  \"next_page\": \"https:\\/\\/go.urbanairship.com\\/api\\/channels?limit=5&start=0143e4d6-724c-4fc8-bbc6-ca647b8993bf\"\n" +
                "}";

        // Setup a client
        APIClient client = APIClient.newBuilder()
                .setBaseURI("http://localhost:8080")
                .setKey("key")
                .setSecret("secret")
                .build();

        stubFor(get(urlEqualTo("/api/channels/"))
                .willReturn(aResponse()
                        .withHeader(CONTENT_TYPE_KEY, "application/json")
                        .withBody(fiveresponse)
                        .withStatus(200)));

        try {
            APIClientResponse<APIListAllChannelsResponse> response = client.listAllChannels();

            List<LoggedRequest> requests = findAll(getRequestedFor(urlEqualTo("/api/channels/")));
            assertEquals(1, requests.size());

            assertNotNull(response);
            assertEquals(200, response.getHttpResponse().getStatusLine().getStatusCode());

        } catch (Exception ex) {
            fail("Exception thrown " + ex);
        }
    }

    @Test
    public void testListPushStatisticsInCSVString() {
        // Setup a client
        APIClient client = APIClient.newBuilder()
                .setBaseURI("http://localhost:8080")
                .setKey("key")
                .setSecret("secret")
                .build();

        String queryPathString = "/api/push/stats/?start=2014-10-01T12%3A00%3A00.000&end=2014-10-03T12%3A00%3A00.000&format=csv";

        String responseString = "2014-10-01 19:00:00,19,0,0,0,60,0,0\n" +
                "2014-10-01 20:00:00,133,0,0,0,67,0,0\n" +
                "2014-10-01 21:00:00,11,0,0,0,60,0,0\n" +
                "2014-10-01 22:00:00,7,0,0,0,60,0,0\n" +
                "2014-10-01 23:00:00,533,0,0,0,60,0,0\n" +
                "2014-10-02 00:00:00,116,0,0,0,129,0,0\n" +
                "2014-10-02 01:00:00,0,0,0,0,60,0,0\n" +
                "2014-10-02 02:00:00,0,0,0,0,60,0,0\n" +
                "2014-10-02 03:00:00,0,0,0,0,60,0,0\n" +
                "2014-10-02 04:00:00,0,0,0,0,60,0,0\n" +
                "2014-10-02 05:00:00,1,0,0,0,60,0,0\n" +
                "2014-10-02 06:00:00,0,0,0,0,60,0,0\n" +
                "2014-10-02 07:00:00,0,0,0,0,60,0,0\n" +
                "2014-10-02 08:00:00,0,0,0,0,60,0,0\n" +
                "2014-10-02 09:00:00,1,0,0,0,60,0,0\n" +
                "2014-10-02 10:00:00,0,0,0,0,60,0,0\n" +
                "2014-10-02 11:00:00,0,0,0,0,60,0,0\n" +
                "2014-10-02 12:00:00,0,0,0,0,60,0,0\n" +
                "2014-10-02 13:00:00,0,0,0,0,60,0,0\n" +
                "2014-10-02 14:00:00,1,0,0,0,60,0,0\n" +
                "2014-10-02 15:00:00,0,0,0,0,60,0,0\n" +
                "2014-10-02 16:00:00,374,0,0,0,275,0,0\n" +
                "2014-10-02 17:00:00,1,0,0,0,60,0,0\n" +
                "2014-10-02 18:00:00,0,0,0,0,132,0,0\n" +
                "2014-10-02 19:00:00,0,0,0,0,60,0,0\n" +
                "2014-10-02 20:00:00,0,0,0,0,132,0,0\n" +
                "2014-10-02 21:00:00,0,0,0,0,62,0,0\n" +
                "2014-10-02 22:00:00,122,0,0,0,132,0,0\n" +
                "2014-10-02 23:00:00,488,0,0,0,132,0,0\n" +
                "2014-10-03 00:00:00,121,0,0,0,132,0,0\n" +
                "2014-10-03 01:00:00,0,0,0,0,60,0,0\n" +
                "2014-10-03 02:00:00,0,0,0,0,60,0,0\n" +
                "2014-10-03 03:00:00,0,0,0,0,60,0,0\n" +
                "2014-10-03 04:00:00,0,0,0,0,60,0,0\n" +
                "2014-10-03 05:00:00,0,0,0,0,60,0,0\n" +
                "2014-10-03 06:00:00,0,0,0,0,60,0,0\n" +
                "2014-10-03 07:00:00,0,0,0,0,60,0,0\n" +
                "2014-10-03 08:00:00,0,0,0,0,61,0,0\n" +
                "2014-10-03 09:00:00,0,0,0,0,60,0,0\n" +
                "2014-10-03 10:00:00,0,0,0,0,62,0,0\n" +
                "2014-10-03 11:00:00,0,0,0,0,60,0,0\n" +
                "2014-10-03 12:00:00,0,0,0,0,60,0,0\n" +
                "2014-10-03 13:00:00,0,0,0,0,60,0,0\n" +
                "2014-10-03 14:00:00,0,0,0,0,60,0,0\n" +
                "2014-10-03 15:00:00,115,0,0,0,130,0,0\n" +
                "2014-10-03 16:00:00,124,0,0,0,132,0,0\n" +
                "2014-10-03 17:00:00,7,0,0,0,76,0,0\n" +
                "2014-10-03 18:00:00,19,0,0,0,70,0,0\n" +
                "2014-10-03 19:00:00,0,0,0,0,60,0,0";

        stubFor(get(urlEqualTo(queryPathString))
                .willReturn(aResponse()
                        .withBody(responseString)
                        .withStatus(200)));

        try {
            DateTime start = new DateTime(2014, 10, 1, 12, 0, 0, 0);
            DateTime end = start.plus(Period.hours(48));

            APIClientResponse<String> response = client.listPushStatisticsInCSVString(start, end);

            List<LoggedRequest> requests = findAll(getRequestedFor(urlEqualTo(queryPathString)));
            assertEquals(1, requests.size());
            assertNotNull(response);

            assertEquals(200, response.getHttpResponse().getStatusLine().getStatusCode());

            assertEquals(responseString, response.getApiResponse().toString());

        } catch (Exception ex) {
            fail("Exception thrown " + ex);
        }
    }

    @Test
    public void testListPushStatistics() {
        // Setup a client
        APIClient client = APIClient.newBuilder()
                .setBaseURI("http://localhost:8080")
                .setKey("key")
                .setSecret("secret")
                .build();

        String queryPathString = "/api/push/stats/?start=2014-10-01T12%3A00%3A00.000&end=2014-10-03T12%3A00%3A00.000&format=json";

        String responseString = "[\n" +
                "    {\n" +
                "        \"c2dm_messages\": 0,\n" +
                "        \"gcm_messages\": 3,\n" +
                "        \"messages\": 2,\n" +
                "        \"wns_messages\": 0,\n" +
                "        \"start\": \"2014-06-22 00:00:00\",\n" +
                "        \"android_messages\": 0,\n" +
                "        \"mpns_messages\": 0,\n" +
                "        \"bb_messages\": 0\n" +
                "    },\n" +
                "    {\n" +
                "        \"c2dm_messages\": 0,\n" +
                "        \"gcm_messages\": 2,\n" +
                "        \"messages\": 0,\n" +
                "        \"wns_messages\": 0,\n" +
                "        \"start\": \"2014-06-22 01:00:00\",\n" +
                "        \"android_messages\": 0,\n" +
                "        \"mpns_messages\": 0,\n" +
                "        \"bb_messages\": 0\n" +
                "    },\n" +
                "    {\n" +
                "        \"messages\": 0,\n" +
                "        \"mpns_messages\": 0,\n" +
                "        \"gcm_messages\": 0,\n" +
                "        \"c2dm_messages\": 0,\n" +
                "        \"wns_messages\": 0,\n" +
                "        \"start\": \"2014-06-22 02:00:00\",\n" +
                "        \"android_messages\": 0,\n" +
                "        \"bb_messages\": 0\n" +
                "    },\n" +
                "    {\n" +
                "        \"c2dm_messages\": 0,\n" +
                "        \"gcm_messages\": 1,\n" +
                "        \"messages\": 3,\n" +
                "        \"wns_messages\": 0,\n" +
                "        \"start\": \"2014-06-22 03:00:00\",\n" +
                "        \"android_messages\": 0,\n" +
                "        \"mpns_messages\": 0,\n" +
                "        \"bb_messages\": 0\n" +
                "    }\n" +
                "]";

        stubFor(get(urlEqualTo(queryPathString))
                .willReturn(aResponse()
                        .withBody(responseString)
                        .withStatus(200)));

        try {
            DateTime start = new DateTime(2014, 10, 1, 12, 0, 0, 0);
            DateTime end = start.plus(Period.hours(48));

            APIClientResponse<List<AppStats>> response = client.listPushStatistics(start, end);

            List<LoggedRequest> requests = findAll(getRequestedFor(urlEqualTo(queryPathString)));
            assertEquals(1, requests.size());
            assertNotNull(response);

            assertEquals(200, response.getHttpResponse().getStatusLine().getStatusCode());

        } catch (Exception ex) {
            fail("Exception thrown " + ex);
        }
    }

    @Test(expected = IllegalArgumentException.class)
    public void testListPushStatisticsStartAfterEnd() throws IOException, URISyntaxException, IllegalArgumentException
    {
        // Setup a client
        APIClient client = APIClient.newBuilder()
                .setBaseURI("http://localhost:8080")
                .setKey("key")
                .setSecret("secret")
                .build();

        String queryPathString = "/api/push/stats/?start=2014-10-01T12%3A00%3A00.000&end=2014-10-03T12%3A00%3A00.000&format=json";

        String responseString = "[\n" +
                "    {\n" +
                "        \"c2dm_messages\": 0,\n" +
                "        \"gcm_messages\": 3,\n" +
                "        \"messages\": 2,\n" +
                "        \"wns_messages\": 0,\n" +
                "        \"start\": \"2014-06-22 00:00:00\",\n" +
                "        \"android_messages\": 0,\n" +
                "        \"mpns_messages\": 0,\n" +
                "        \"bb_messages\": 0\n" +
                "    },\n" +
                "    {\n" +
                "        \"c2dm_messages\": 0,\n" +
                "        \"gcm_messages\": 2,\n" +
                "        \"messages\": 0,\n" +
                "        \"wns_messages\": 0,\n" +
                "        \"start\": \"2014-06-22 01:00:00\",\n" +
                "        \"android_messages\": 0,\n" +
                "        \"mpns_messages\": 0,\n" +
                "        \"bb_messages\": 0\n" +
                "    },\n" +
                "    {\n" +
                "        \"messages\": 0,\n" +
                "        \"mpns_messages\": 0,\n" +
                "        \"gcm_messages\": 0,\n" +
                "        \"c2dm_messages\": 0,\n" +
                "        \"wns_messages\": 0,\n" +
                "        \"start\": \"2014-06-22 02:00:00\",\n" +
                "        \"android_messages\": 0,\n" +
                "        \"bb_messages\": 0\n" +
                "    },\n" +
                "    {\n" +
                "        \"c2dm_messages\": 0,\n" +
                "        \"gcm_messages\": 1,\n" +
                "        \"messages\": 3,\n" +
                "        \"wns_messages\": 0,\n" +
                "        \"start\": \"2014-06-22 03:00:00\",\n" +
                "        \"android_messages\": 0,\n" +
                "        \"mpns_messages\": 0,\n" +
                "        \"bb_messages\": 0\n" +
                "    }\n" +
                "]";

        stubFor(get(urlEqualTo(queryPathString))
                .willReturn(aResponse()
                        .withBody(responseString)
                        .withStatus(200)));

        DateTime start = new DateTime(2014, 10, 1, 12, 0, 0, 0);
        DateTime end = start.minus(Period.hours(48));

        APIClientResponse<List<AppStats>> response = client.listPushStatistics(start, end);
        assertNotNull(response);
    }

    @Test(expected = IllegalArgumentException.class)
    public void testListPushStatisticsStartAfterEndCSV() throws IOException, URISyntaxException, IllegalArgumentException
    {
        // Setup a client
        APIClient client = APIClient.newBuilder()
                .setBaseURI("http://localhost:8080")
                .setKey("key")
                .setSecret("secret")
                .build();

        String queryPathString = "/api/push/stats/?start=2014-10-01T12%3A00%3A00.000&end=2014-10-03T12%3A00%3A00.000&format=csv";

        String responseString = "[\n" +
                "    {\n" +
                "        \"c2dm_messages\": 0,\n" +
                "        \"gcm_messages\": 3,\n" +
                "        \"messages\": 2,\n" +
                "        \"wns_messages\": 0,\n" +
                "        \"start\": \"2014-06-22 00:00:00\",\n" +
                "        \"android_messages\": 0,\n" +
                "        \"mpns_messages\": 0,\n" +
                "        \"bb_messages\": 0\n" +
                "    },\n" +
                "    {\n" +
                "        \"c2dm_messages\": 0,\n" +
                "        \"gcm_messages\": 2,\n" +
                "        \"messages\": 0,\n" +
                "        \"wns_messages\": 0,\n" +
                "        \"start\": \"2014-06-22 01:00:00\",\n" +
                "        \"android_messages\": 0,\n" +
                "        \"mpns_messages\": 0,\n" +
                "        \"bb_messages\": 0\n" +
                "    },\n" +
                "    {\n" +
                "        \"messages\": 0,\n" +
                "        \"mpns_messages\": 0,\n" +
                "        \"gcm_messages\": 0,\n" +
                "        \"c2dm_messages\": 0,\n" +
                "        \"wns_messages\": 0,\n" +
                "        \"start\": \"2014-06-22 02:00:00\",\n" +
                "        \"android_messages\": 0,\n" +
                "        \"bb_messages\": 0\n" +
                "    },\n" +
                "    {\n" +
                "        \"c2dm_messages\": 0,\n" +
                "        \"gcm_messages\": 1,\n" +
                "        \"messages\": 3,\n" +
                "        \"wns_messages\": 0,\n" +
                "        \"start\": \"2014-06-22 03:00:00\",\n" +
                "        \"android_messages\": 0,\n" +
                "        \"mpns_messages\": 0,\n" +
                "        \"bb_messages\": 0\n" +
                "    }\n" +
                "]";

        stubFor(get(urlEqualTo(queryPathString))
                .willReturn(aResponse()
                        .withBody(responseString)
                        .withStatus(200)));

        DateTime start = new DateTime(2014, 10, 1, 12, 0, 0, 0);
        DateTime end = start.minus(Period.hours(48));

        APIClientResponse<String> response = client.listPushStatisticsInCSVString(start, end);
        assertNotNull(response);
    }

    @Test
<<<<<<< HEAD
    public void testListAppsOpenReport() throws IOException {
=======
    public void testListIndividualPushResponseStatistics() throws IOException {
>>>>>>> 2b32de06

        // Setup a client
        APIClient client = APIClient.newBuilder()
                .setBaseURI("http://localhost:8080")
                .setKey("key")
                .setSecret("secret")
                .build();

<<<<<<< HEAD
        String queryPathString = "/api/reports/opens/?precision=MONTHLY&start=2014-10-01T12%3A00%3A00.000&end=2014-10-03T12%3A00%3A00.000";

        String responseString = "{  \n" +
                "  \"opens\":[  \n" +
                "    {  \n" +
                "      \"date\":\"2013-07-01 00:00:00\",\n" +
                "      \"ios\":1470,\n" +
                "      \"android\":458\n" +
                "    },\n" +
                "    {  \n" +
                "      \"date\":\"2013-08-01 00:00:00\",\n" +
                "      \"ios\":1662,\n" +
                "      \"android\":523\n" +
=======
        String queryPathString = "/api/reports/responses/abc";

        String responseString = "{  \n" +
                "  \"push_uuid\":\"5e42ddfc-fa2d-11e2-9ca2-90e2ba025cd0\",\n" +
                "  \"push_time\":\"2013-07-31 22:05:53\",\n" +
                "  \"push_type\":\"BROADCAST_PUSH\",\n" +
                "  \"direct_responses\":4,\n" +
                "  \"sends\":176,\n" +
                "  \"group_id\":\"5e42ddfc-fa2d-11e2-9ca2-90e2ba025cd0\"\n" +
                "}";

        stubFor(get(urlEqualTo(queryPathString))
                .willReturn(aResponse()
                        .withBody(responseString)
                        .withStatus(200)));

        APIClientResponse<SinglePushInfoResponse> response = client.listIndividualPushResponseStatistics("abc");
        assertNotNull(response);

    }

    @Test
    public void testListReportsListingResponse() throws IOException {

        // Setup a client
        APIClient client = APIClient.newBuilder()
                .setBaseURI("http://localhost:8080")
                .setKey("key")
                .setSecret("secret")
                .build();

        String queryPathString = "/api/reports/responses/list?start=2014-10-01T12%3A00%3A00.000&end=2014-10-03T12%3A00%3A00.000";

        String responseString = "{  \n" +
                "  \"next_page\":\"Value for Next Page\",\n" +
                "  \"pushes\":[  \n" +
                "    {  \n" +
                "      \"push_uuid\":\"df31cae0-fa3c-11e2-97ce-14feb5d317b8\",\n" +
                "      \"push_time\":\"2013-07-31 23:56:52\",\n" +
                "      \"push_type\":\"BROADCAST_PUSH\",\n" +
                "      \"direct_responses\":0,\n" +
                "      \"sends\":1\n" +
                "    },\n" +
                "    {  \n" +
                "      \"push_uuid\":\"3043779a-fa3c-11e2-a22b-d4bed9a887d4\",\n" +
                "      \"push_time\":\"2013-07-31 23:51:58\",\n" +
                "      \"push_type\":\"BROADCAST_PUSH\",\n" +
                "      \"direct_responses\":0,\n" +
                "      \"sends\":1\n" +
                "    },\n" +
                "    {  \n" +
                "      \"push_uuid\":\"1c06d01a-fa3c-11e2-aa2d-d4bed9a88699\",\n" +
                "      \"push_time\":\"2013-07-31 23:51:24\",\n" +
                "      \"push_type\":\"BROADCAST_PUSH\",\n" +
                "      \"direct_responses\":0,\n" +
                "      \"sends\":1\n" +
                "    },\n" +
                "    {  \n" +
                "      \"push_uuid\":\"a50eb7de-fa3b-11e2-912f-90e2ba025998\",\n" +
                "      \"push_time\":\"2013-07-31 23:48:05\",\n" +
                "      \"push_type\":\"BROADCAST_PUSH\",\n" +
                "      \"direct_responses\":0,\n" +
                "      \"sends\":1\n" +
                "    },\n" +
                "    {  \n" +
                "      \"push_uuid\":\"90483c8a-fa3b-11e2-92d0-90e2ba0253a0\",\n" +
                "      \"push_time\":\"2013-07-31 23:47:30\",\n" +
                "      \"push_type\":\"BROADCAST_PUSH\",\n" +
                "      \"direct_responses\":0,\n" +
                "      \"sends\":1\n" +
>>>>>>> 2b32de06
                "    }\n" +
                "  ]\n" +
                "}";

        stubFor(get(urlEqualTo(queryPathString))
                .willReturn(aResponse()
                        .withBody(responseString)
                        .withStatus(200)));

        DateTime start = new DateTime(2014, 10, 1, 12, 0, 0, 0);
        DateTime end = start.plus(Period.hours(48));

<<<<<<< HEAD
        APIClientResponse<ReportsAPIOpensResponse> response = client.listAppsOpenReport(start, end, "monthly");
        assertNotNull(response);

    }

    @Test
    public void testListTimeInAppReport() throws IOException {
=======
        APIClientResponse<APIReportsPushListingResponse> response =
                client.listReportsResponseListing(start, end, Optional.<Integer>absent(), Optional.<String>absent());
        assertNotNull(response);
    }

    @Test
    public void testListReportsListingResponseWithOptionalParameters() throws IOException {
>>>>>>> 2b32de06

        // Setup a client
        APIClient client = APIClient.newBuilder()
                .setBaseURI("http://localhost:8080")
                .setKey("key")
                .setSecret("secret")
                .build();

<<<<<<< HEAD
        String queryPathString = "/api/reports/timeinapp/?precision=MONTHLY&start=2014-10-01T12%3A00%3A00.000&end=2014-10-03T12%3A00%3A00.000";

        String responseString = "{  \n" +
                "  \"timeinapp\":[  \n" +
                "    {  \n" +
                "      \"date\":\"2013-07-01 00:00:00\",\n" +
                "      \"ios\":145436.44,\n" +
                "      \"android\":193246.86\n" +
                "    },\n" +
                "    {  \n" +
                "      \"date\":\"2013-08-01 00:00:00\",\n" +
                "      \"ios\":45608.027,\n" +
                "      \"android\":100203.02\n" +
=======
        String queryPathString = "/api/reports/responses/list?start=2014-10-01T12%3A00%3A00.000&end=2014-10-03T12%3A00%3A00.000&limit=1&push_id_start=start_push";

        String responseString = "{  \n" +
                "  \"next_page\":\"Value for Next Page\",\n" +
                "  \"pushes\":[  \n" +
                "    {  \n" +
                "      \"push_uuid\":\"df31cae0-fa3c-11e2-97ce-14feb5d317b8\",\n" +
                "      \"push_time\":\"2013-07-31 23:56:52\",\n" +
                "      \"push_type\":\"BROADCAST_PUSH\",\n" +
                "      \"direct_responses\":0,\n" +
                "      \"sends\":1\n" +
                "    },\n" +
                "    {  \n" +
                "      \"push_uuid\":\"3043779a-fa3c-11e2-a22b-d4bed9a887d4\",\n" +
                "      \"push_time\":\"2013-07-31 23:51:58\",\n" +
                "      \"push_type\":\"BROADCAST_PUSH\",\n" +
                "      \"direct_responses\":0,\n" +
                "      \"sends\":1\n" +
                "    },\n" +
                "    {  \n" +
                "      \"push_uuid\":\"1c06d01a-fa3c-11e2-aa2d-d4bed9a88699\",\n" +
                "      \"push_time\":\"2013-07-31 23:51:24\",\n" +
                "      \"push_type\":\"BROADCAST_PUSH\",\n" +
                "      \"direct_responses\":0,\n" +
                "      \"sends\":1\n" +
                "    },\n" +
                "    {  \n" +
                "      \"push_uuid\":\"a50eb7de-fa3b-11e2-912f-90e2ba025998\",\n" +
                "      \"push_time\":\"2013-07-31 23:48:05\",\n" +
                "      \"push_type\":\"BROADCAST_PUSH\",\n" +
                "      \"direct_responses\":0,\n" +
                "      \"sends\":1\n" +
                "    },\n" +
                "    {  \n" +
                "      \"push_uuid\":\"90483c8a-fa3b-11e2-92d0-90e2ba0253a0\",\n" +
                "      \"push_time\":\"2013-07-31 23:47:30\",\n" +
                "      \"push_type\":\"BROADCAST_PUSH\",\n" +
                "      \"direct_responses\":0,\n" +
                "      \"sends\":1\n" +
>>>>>>> 2b32de06
                "    }\n" +
                "  ]\n" +
                "}";

        stubFor(get(urlEqualTo(queryPathString))
                .willReturn(aResponse()
                        .withBody(responseString)
                        .withStatus(200)));

        DateTime start = new DateTime(2014, 10, 1, 12, 0, 0, 0);
        DateTime end = start.plus(Period.hours(48));

<<<<<<< HEAD
        APIClientResponse<ReportsAPITimeInAppResponse> response = client.listTimeInAppReport(start, end, "monthly");
        assertNotNull(response);

=======
        APIClientResponse<APIReportsPushListingResponse> response =
                client.listReportsResponseListing(start, end, Optional.of(1), Optional.of("start_push"));
        assertNotNull(response);
>>>>>>> 2b32de06
    }
}<|MERGE_RESOLUTION|>--- conflicted
+++ resolved
@@ -12,12 +12,9 @@
 import com.urbanairship.api.push.model.notification.Notifications;
 import com.urbanairship.api.push.parse.PushObjectMapper;
 import com.urbanairship.api.reports.model.AppStats;
-<<<<<<< HEAD
+import com.urbanairship.api.reports.model.SinglePushInfoResponse;
 import com.urbanairship.api.reports.model.ReportsAPIOpensResponse;
 import com.urbanairship.api.reports.model.ReportsAPITimeInAppResponse;
-=======
-import com.urbanairship.api.reports.model.SinglePushInfoResponse;
->>>>>>> 2b32de06
 import com.urbanairship.api.schedule.model.Schedule;
 import com.urbanairship.api.schedule.model.SchedulePayload;
 import com.urbanairship.api.segments.model.AudienceSegment;
@@ -2091,34 +2088,15 @@
     }
 
     @Test
-<<<<<<< HEAD
-    public void testListAppsOpenReport() throws IOException {
-=======
     public void testListIndividualPushResponseStatistics() throws IOException {
->>>>>>> 2b32de06
-
-        // Setup a client
-        APIClient client = APIClient.newBuilder()
-                .setBaseURI("http://localhost:8080")
-                .setKey("key")
-                .setSecret("secret")
-                .build();
-
-<<<<<<< HEAD
-        String queryPathString = "/api/reports/opens/?precision=MONTHLY&start=2014-10-01T12%3A00%3A00.000&end=2014-10-03T12%3A00%3A00.000";
-
-        String responseString = "{  \n" +
-                "  \"opens\":[  \n" +
-                "    {  \n" +
-                "      \"date\":\"2013-07-01 00:00:00\",\n" +
-                "      \"ios\":1470,\n" +
-                "      \"android\":458\n" +
-                "    },\n" +
-                "    {  \n" +
-                "      \"date\":\"2013-08-01 00:00:00\",\n" +
-                "      \"ios\":1662,\n" +
-                "      \"android\":523\n" +
-=======
+
+        // Setup a client
+        APIClient client = APIClient.newBuilder()
+                .setBaseURI("http://localhost:8080")
+                .setKey("key")
+                .setSecret("secret")
+                .build();
+
         String queryPathString = "/api/reports/responses/abc";
 
         String responseString = "{  \n" +
@@ -2189,7 +2167,6 @@
                 "      \"push_type\":\"BROADCAST_PUSH\",\n" +
                 "      \"direct_responses\":0,\n" +
                 "      \"sends\":1\n" +
->>>>>>> 2b32de06
                 "    }\n" +
                 "  ]\n" +
                 "}";
@@ -2202,15 +2179,6 @@
         DateTime start = new DateTime(2014, 10, 1, 12, 0, 0, 0);
         DateTime end = start.plus(Period.hours(48));
 
-<<<<<<< HEAD
-        APIClientResponse<ReportsAPIOpensResponse> response = client.listAppsOpenReport(start, end, "monthly");
-        assertNotNull(response);
-
-    }
-
-    @Test
-    public void testListTimeInAppReport() throws IOException {
-=======
         APIClientResponse<APIReportsPushListingResponse> response =
                 client.listReportsResponseListing(start, end, Optional.<Integer>absent(), Optional.<String>absent());
         assertNotNull(response);
@@ -2218,30 +2186,14 @@
 
     @Test
     public void testListReportsListingResponseWithOptionalParameters() throws IOException {
->>>>>>> 2b32de06
-
-        // Setup a client
-        APIClient client = APIClient.newBuilder()
-                .setBaseURI("http://localhost:8080")
-                .setKey("key")
-                .setSecret("secret")
-                .build();
-
-<<<<<<< HEAD
-        String queryPathString = "/api/reports/timeinapp/?precision=MONTHLY&start=2014-10-01T12%3A00%3A00.000&end=2014-10-03T12%3A00%3A00.000";
-
-        String responseString = "{  \n" +
-                "  \"timeinapp\":[  \n" +
-                "    {  \n" +
-                "      \"date\":\"2013-07-01 00:00:00\",\n" +
-                "      \"ios\":145436.44,\n" +
-                "      \"android\":193246.86\n" +
-                "    },\n" +
-                "    {  \n" +
-                "      \"date\":\"2013-08-01 00:00:00\",\n" +
-                "      \"ios\":45608.027,\n" +
-                "      \"android\":100203.02\n" +
-=======
+
+        // Setup a client
+        APIClient client = APIClient.newBuilder()
+                .setBaseURI("http://localhost:8080")
+                .setKey("key")
+                .setSecret("secret")
+                .build();
+
         String queryPathString = "/api/reports/responses/list?start=2014-10-01T12%3A00%3A00.000&end=2014-10-03T12%3A00%3A00.000&limit=1&push_id_start=start_push";
 
         String responseString = "{  \n" +
@@ -2281,7 +2233,6 @@
                 "      \"push_type\":\"BROADCAST_PUSH\",\n" +
                 "      \"direct_responses\":0,\n" +
                 "      \"sends\":1\n" +
->>>>>>> 2b32de06
                 "    }\n" +
                 "  ]\n" +
                 "}";
@@ -2294,14 +2245,88 @@
         DateTime start = new DateTime(2014, 10, 1, 12, 0, 0, 0);
         DateTime end = start.plus(Period.hours(48));
 
-<<<<<<< HEAD
-        APIClientResponse<ReportsAPITimeInAppResponse> response = client.listTimeInAppReport(start, end, "monthly");
-        assertNotNull(response);
-
-=======
         APIClientResponse<APIReportsPushListingResponse> response =
                 client.listReportsResponseListing(start, end, Optional.of(1), Optional.of("start_push"));
         assertNotNull(response);
->>>>>>> 2b32de06
+    }
+
+    @Test
+    public void testListAppsOpenReport() throws IOException {
+
+        // Setup a client
+        APIClient client = APIClient.newBuilder()
+                .setBaseURI("http://localhost:8080")
+                .setKey("key")
+                .setSecret("secret")
+                .build();
+
+        String queryPathString = "/api/reports/opens/?precision=MONTHLY&start=2014-10-01T12%3A00%3A00.000&end=2014-10-03T12%3A00%3A00.000";
+
+        String responseString = "{  \n" +
+                "  \"opens\":[  \n" +
+                "    {  \n" +
+                "      \"date\":\"2013-07-01 00:00:00\",\n" +
+                "      \"ios\":1470,\n" +
+                "      \"android\":458\n" +
+                "    },\n" +
+                "    {  \n" +
+                "      \"date\":\"2013-08-01 00:00:00\",\n" +
+                "      \"ios\":1662,\n" +
+                "      \"android\":523\n" +
+                "    }\n" +
+                "  ]\n" +
+                "}";
+
+        stubFor(get(urlEqualTo(queryPathString))
+                .willReturn(aResponse()
+                        .withBody(responseString)
+                        .withStatus(200)));
+
+        DateTime start = new DateTime(2014, 10, 1, 12, 0, 0, 0);
+        DateTime end = start.plus(Period.hours(48));
+
+        APIClientResponse<ReportsAPIOpensResponse> response = client.listAppsOpenReport(start, end, "monthly");
+        assertNotNull(response);
+
+    }
+
+    @Test
+    public void testListTimeInAppReport() throws IOException {
+
+        // Setup a client
+        APIClient client = APIClient.newBuilder()
+                .setBaseURI("http://localhost:8080")
+                .setKey("key")
+                .setSecret("secret")
+                .build();
+
+        String queryPathString = "/api/reports/timeinapp/?precision=MONTHLY&start=2014-10-01T12%3A00%3A00.000&end=2014-10-03T12%3A00%3A00.000";
+
+        String responseString = "{  \n" +
+                "  \"timeinapp\":[  \n" +
+                "    {  \n" +
+                "      \"date\":\"2013-07-01 00:00:00\",\n" +
+                "      \"ios\":145436.44,\n" +
+                "      \"android\":193246.86\n" +
+                "    },\n" +
+                "    {  \n" +
+                "      \"date\":\"2013-08-01 00:00:00\",\n" +
+                "      \"ios\":45608.027,\n" +
+                "      \"android\":100203.02\n" +
+                "    }\n" +
+                "  ]\n" +
+                "}";
+
+        stubFor(get(urlEqualTo(queryPathString))
+                .willReturn(aResponse()
+                        .withBody(responseString)
+                        .withStatus(200)));
+
+        DateTime start = new DateTime(2014, 10, 1, 12, 0, 0, 0);
+        DateTime end = start.plus(Period.hours(48));
+
+        APIClientResponse<ReportsAPITimeInAppResponse> response = client.listTimeInAppReport(start, end, "monthly");
+        assertNotNull(response);
+
     }
 }